--- conflicted
+++ resolved
@@ -19,11 +19,7 @@
 	-I$(srcdir)/src -I$(srcdir) -I$(srcdir)/3rdparty/getopt -I$(srcdir)/src/generated		\
 	@libphp_headers@																				\
 	-DDATADIR=\"$(datadir)\" -DPKGLIBDIR=\"$(pkglibdir)\"								\
-<<<<<<< HEAD
-	-Wall -Wno-unused-parameter
-=======
 	-Wall
->>>>>>> dd574f50
 
 AM_LDFLAGS = $(BOOST_LDFLAGS)
 
@@ -32,11 +28,7 @@
 
 # By using CXXFLAGS we avoid warnings in generated_src, which we dont want to
 # hear about. 
-<<<<<<< HEAD
-AM_CXXFLAGS = -Wextra -Wno-write-strings
-=======
 AM_CXXFLAGS = -Wextra -Wno-unused-parameter -Wno-write-strings -Wno-deprecated
->>>>>>> dd574f50
 
 ACLOCAL_AMFLAGS = -I m4 -I libltdl
 
@@ -50,11 +42,7 @@
 # -export-dynammic: Special libtool flag for later plugin loading
 src_phc_LDFLAGS = -export-dynamic
 
-<<<<<<< HEAD
-src_phc_LDADD = @gc_lib@ $(LIBLTDL) libphc.la
-=======
 src_phc_LDADD = @gc_lib@ $(LIBLTDL) $(BOOST_REGEX_LIB) libphc.la
->>>>>>> dd574f50
 
 bin_SCRIPTS = src/phc_compile_plugin
 libexec_SCRIPTS = libtool
@@ -113,10 +101,7 @@
 	src/codegen/MICG_gen.h									\
 	src/embed/embed.cpp										\
 	src/embed/embed.h											\
-<<<<<<< HEAD
-=======
 	src/embed/optimize.cpp									\
->>>>>>> dd574f50
 	src/embed/util.cpp										\
 	src/embed/util.h											\
 	src/generated/AST.cpp									\
@@ -191,10 +176,7 @@
 	src/lib/Integer.cpp										\
 	src/lib/Integer.h											\
 	src/lib/List.h												\
-<<<<<<< HEAD
-=======
 	src/lib/Map.cpp											\
->>>>>>> dd574f50
 	src/lib/Map.h												\
 	src/lib/Object.cpp										\
 	src/lib/Object.h											\
@@ -203,10 +185,6 @@
 	src/lib/String.cpp										\
 	src/lib/String.h											\
 	src/lib/Vector.h											\
-<<<<<<< HEAD
-	src/optimize/Copy_propagation.cpp					\
-	src/optimize/Copy_propagation.h						\
-=======
 	src/optimize/Abstract_value.cpp						\
 	src/optimize/Abstract_value.h							\
 	src/optimize/Alias_name.cpp							\
@@ -219,7 +197,6 @@
 	src/optimize/CFG_visitor.h								\
 	src/optimize/Class_info.cpp							\
 	src/optimize/Class_info.h								\
->>>>>>> dd574f50
 	src/optimize/Dead_code_elimination.cpp				\
 	src/optimize/Dead_code_elimination.h				\
 	src/optimize/Def_use_web.cpp 							\
@@ -244,10 +221,6 @@
 	src/optimize/Oracle.h									\
 	src/optimize/Prune_symbol_table.cpp					\
 	src/optimize/Prune_symbol_table.h					\
-<<<<<<< HEAD
-	src/optimize/Use_def_counter.cpp 					\
-	src/optimize/Use_def_counter.h						\
-=======
 	src/optimize/Remove_loop_booleans.cpp				\
 	src/optimize/Remove_loop_booleans.h					\
 	src/optimize/hacks/Copy_propagation.cpp				\
@@ -311,7 +284,6 @@
 	src/optimize/wpa/WPA.cpp								\
 	src/optimize/wpa/WPA.h									\
 	src/optimize/wpa/WPA_lattice.h						\
->>>>>>> dd574f50
 	src/parsing/MICG_parser.cpp							\
 	src/parsing/MICG_parser.h								\
 	src/parsing/Parse_buffer.cpp							\
@@ -657,13 +629,10 @@
 plugins_tools_add_comment_la_SOURCES = plugins/tools/add_comment.cpp
 plugins_tools_add_comment_la_LDFLAGS = ${PLUGIN_LDFLAGS}
 
-<<<<<<< HEAD
-=======
 nobase_pkglib_LTLIBRARIES += plugins/tools/C_unparser.la
 plugins_tools_C_unparser_la_SOURCES = plugins/tools/C_unparser.cpp
 plugins_tools_C_unparser_la_LDFLAGS = ${PLUGIN_LDFLAGS}
 
->>>>>>> dd574f50
 nobase_pkglib_LTLIBRARIES += plugins/tools/debug_zval.la
 plugins_tools_debug_zval_la_SOURCES = plugins/tools/debug_zval.cpp
 plugins_tools_debug_zval_la_LDFLAGS = ${PLUGIN_LDFLAGS}
@@ -676,24 +645,18 @@
 plugins_tools_purity_test_la_SOURCES = plugins/tools/purity_test.cpp
 plugins_tools_purity_test_la_LDFLAGS = ${PLUGIN_LDFLAGS}
 
-<<<<<<< HEAD
-=======
 nobase_pkglib_LTLIBRARIES += plugins/tools/function_finder.la
 plugins_tools_function_finder_la_SOURCES = plugins/tools/function_finder.cpp
 plugins_tools_function_finder_la_LDFLAGS = ${PLUGIN_LDFLAGS}
 
->>>>>>> dd574f50
 nobase_pkglib_LTLIBRARIES += plugins/tools/dynamic_things.la
 plugins_tools_dynamic_things_la_SOURCES = plugins/tools/dynamic_things.cpp
 plugins_tools_dynamic_things_la_LDFLAGS = ${PLUGIN_LDFLAGS}
 
-<<<<<<< HEAD
-=======
 nobase_pkglib_LTLIBRARIES += plugins/tools/get_defines.la
 plugins_tools_get_defines_la_SOURCES = plugins/tools/get_defines.cpp
 plugins_tools_get_defines_la_LDFLAGS = ${PLUGIN_LDFLAGS}
 
->>>>>>> dd574f50
 nobase_pkglib_LTLIBRARIES += plugins/tools/reduce_statements.la
 plugins_tools_reduce_statements_la_SOURCES = plugins/tools/reduce_statements.cpp
 plugins_tools_reduce_statements_la_LDFLAGS = ${PLUGIN_LDFLAGS}
@@ -702,8 +665,6 @@
 plugins_tools_remove_all_la_SOURCES = plugins/tools/remove_all.cpp
 plugins_tools_remove_all_la_LDFLAGS = ${PLUGIN_LDFLAGS}
 
-<<<<<<< HEAD
-=======
 nobase_pkglib_LTLIBRARIES += plugins/tools/replace_include_constants.la
 plugins_tools_replace_include_constants_la_SOURCES = plugins/tools/replace_include_constants.cpp
 plugins_tools_replace_include_constants_la_LDFLAGS = ${PLUGIN_LDFLAGS}
@@ -712,7 +673,6 @@
 plugins_tools_test_ssi_la_SOURCES = plugins/tools/test_ssi.cpp
 plugins_tools_test_ssi_la_LDFLAGS = ${PLUGIN_LDFLAGS}
 
->>>>>>> dd574f50
 nobase_pkglib_LTLIBRARIES += plugins/tutorials/Comment_ifs.la
 plugins_tutorials_Comment_ifs_la_SOURCES = plugins/tutorials/Comment_ifs.cpp
 plugins_tutorials_Comment_ifs_la_LDFLAGS = ${PLUGIN_LDFLAGS}
