<<<<<<< HEAD
0.3.0 (XX XXXXXXXX XXXX)
------------------------

Bug fixes:
=======
0.2.0.3 (14 February 2009)
------------------------

Bug Fix release:
	* Version 0.2.0.2 was incorrectly packaged. 0.2.0.3 is what we intended to
	release as 0.2.0.2. We increased the version number to show that it
	differed from 0.2.0.2.

0.2.0.2 (28 January 2009)
------------------------

Bug Fix release:
>>>>>>> dd574f50
	* Fix bug where phc would not build if the PHP embed SAPI was not available.
	* Fix bug where phc did not install files needed to compile PHP scripts.

0.2.0 (10 December 2008)
------------------------

New features:
------------------------

Code generation:
	* By far the largest change is that we can now compile most PHP programs which
	  do not involve OO.
	* Added many simple optimizations, resulting in a speedup of 1.5 or so above
	  PHP.

Plugins:
	* The plugins are much more portable, as we now use libtool and libltdl.
	Plugins are now run as pluginname.la, rather than pluginname.so.
	* The plugin API has now changed. However, this allows the plugins to run
	over any of the IRs.
	* Plugins now install into lib/phc/plugins/.
	* phc's plugins are now automatically installed.


Building phc:
	* We now use PHP's embed SAPI to help resolve many questions about PHP's
	  behaviour. Instructions for building it are in the manual.
	* phc is now built as a library by default. This makes it easier to
	  integrate into external projects.
	* phc now uses boehm-gc garbage collector by default, and no longer leaks
	  (much) memory. 
	* phc is more portable, due to using libtool.
	* Removed grep as a prerequisite.
	* Require Boost, which is used quite heavily now.
	* Moved to newer versions of gengetopt.
	* Removed use of LD_LIBRARY_PATH, building it in instead.
	* Updated to later version of automake and autoconf.
	* Fix building in parallel (make -j).


Parsing:
	* We now use PHP to get the values from parsed tokens, meaning we
	  transparently support different versions of PHP where tokens have different
	  meanings.
	* Add a 'parse-buffer' allowing passes and plugins to create PHP code which
	  could be passed to the parser, rather than tediously creating the constructs
	  manually.
	* phc now records when curly brackets are used, and unparses them correctly.
	* Single quotes are now recorded, and used by the unparser.
	* Comments after source are now supported, and correctly unparsed.
	* Added a version of PHP's parser that spits out the parse tree in graphwiz
	  dot.

Unparsing:
	* when unparsing, phc uses the style of the Zend coding guidelines.
	* Unparse $x = &$y; as $x =& $y;

Command-line:
	* Some command line options (from 0.1.7) have been renamed.
	* --dump-php is now --dump=pass.
	* --dump-ast-dot is now --dump-dot=pass.
	* --dump-ast-xml is now --dump-xml=pass.
	* --read-ast-xml is now --read-xml=pass.
	* --compile-time-includes is now --include.
	* Many new options were added for compiling and printing PHP files.
	* --list-passes shows all the passes

Intermediate Representation:
	* The names of IR constructs has changed from AST_xxx to AST::Xxx. A script
	  to convert old names to new names are in misc/convert_AST_names.pl.
	* Removed %STDLIB% and %MAIN%, which didn't make sense. A PHP script is now a
	  list of statements.
	* Added a High-level Intermediate representation (HIR), representing the
	  smallest subset of PHP which can represent the entire language.
	* Added a Medium-level Intermediate representation (MIR), which uses non-PHP
	  constructs to simplify constructs from the HIR (say, by using gotos).
	* Use maketea's fold for conversion to one IR to another. (This also allows
	  conversion to a non-phc IR).
	* $a += $b is now represented as such, not as $a = $a + $b;
	* String indices are considered identical to array indices.
	* Added NOP - which is used to represent empty lines, and can have comments
	  associated with them (for comments that otherwise had no home.
	* Use 'long' for PHP integers (which are longs internally).
	* Added an is_valid() test to the IRs.
	* Removed the is_array field from AST::Type. Arrays are now represented as
	  CLASS_NAME array.
	* The IRs all inherit from IR::Node.
	* Replace maketea's source_rep with a class in the AST.
	* We now report a number of compile-time bugs, which PHP only catches at
	  run-time.

XML:
	* Boolean markers now have a comment with their name added next to their
	  value.
	* We can now nest nodes from one IR within the attributes of nodes in
	  another IR.
	* Nodes are output using their namespace, for example AST:Variable_name.
	* A number of IR changes affect how XML files appear, since they represent
	  the IR.
	* The schema is now broken.

Documentation:
	* The old documentation has be updated, rewritten in DocBook, and is separate
	  from the website.
	* We no longer support Doxygen.
	* The manual was split into the user manual and the dev manual. The latter is
	  for plugin writers.

Project:
	* Our svn repository is now publicly available, at
	  http://code.google.com/p/phc/source/checkout.
	* The phc-internals mailing list is now publicly available.
	* We have moved our project to http://code.google.com/p/phc.
	* We have removed our STATUS file, and now use the Google Code issue
	  tracker at http://code.google.com/p/phc/issues/list.
	* Maketea is now a project of its own, available at http://maketea.org.
	* The svn repository now uses traditional {trunk branches tags} roots.



Testing:
	* Added more than 400 tests scripts to the test suite.
	* Greatly expanded tests, and testing framework. Each revision is now
	  tested and benchmarked.
	* We have removed regression tests, viewing them as more trouble than they
	  are worth.
	* We now test the unparser and the IRs every few passes.
	* Added WhiteSpace test, checking that our unparsing is the same as the
	  input (exception whitespace). We're doing pretty well.
	* We unparse after removing all the annotations of the user source.
	* We test compiled code, compiled-optimized code, refcounts of the compiled
	  code, and the same code with every second statement eval'ed.
	* Multiple tests now run in parallel, making the overall test run much faster.
	* Support individual tests of a feature, using 'annotated tests' (adding
	  DejaGnu style comments to control options and expected output).
	* Test DOT output using 'gc' from dotty.
	* make check now runs tests.

Miscellaneous:
	* Added a pass_manager. --disable=passname will allow the user to disable a
	  pass. -v shows the passes being run.
	* Add a 'reduce' tool for reducing test cases by progressively removing
	  statements until the test no longer fails.
	* The directory structure has changed, which most code going into the src/
	  directory.

Bug fixes
------------------------

Parsing:
	* The lexer didn't escape backslashes.
	* Properly escape backticked strings.
	* The value of __METHOD__ incorrectly did not contain the classname.
	* Fix short-circuiting bug.
	* Fixed a number of miscellaneous bugs.


Unparsing changes:
	* Interpolated strings (or in-string-syntax) is now unparsed correctly.
	* Unparse $x{-1} correctly.
	* Fixed minor DOT unparsing bug.

Building phc:
	* Fix building in parallel (make -j).

Miscellaneous:
	* Many many bug changes which do not get a mention here.


0.1.7 (8 September 2006)
------------------------

Since no major problems were reported in 0.1.7rc2, released 0.1.7. Note that 
some line numbers are still incorrect, so that the line number regression test
will still fail. 

0.1.7rc2 (21 July 2006)
----------------------

Minor bugfixes:
* Bug in Process_ast that should have caused the whole thing to fail but for
  some reason didn't
* The schema wasn't regenerated properly when phc.tea was modified
* "+=" style expressions were unparsed incorrectly in some cases; phc now
  automatically brackets the second expression, so that $x += $y is unparsed
  as $x = $x + ($y)

0.1.7rc1 (13 July 2006)
-----------------------

* Added support for plugins. phc extensions no longer need to be hardcoded
  into the phc binary, but can be compiled completely independent of the phc
  binary (a shellscript phc_compile_plugin makes compilation of plugins easy).
  This makes binary packages of phc much more useful
* Documentation updated to explain writing plugins
* Added a new tutorial to explain how to remove nodes from the tree or 
  replacing nodes by multiple new nodes (tutorial 6).
* All the plugins that are developed in the tutorials now come standard
  as plugins with phc (plugins/tutorials/*); also added a few new plugins
  to demonstrate certain features (for example, traversal order)
* To make installing phc useful, "make install" now installs the phc binary,
  the aforementioned script, all the headers that are necessary to compile
  plugins (by default into /usr/local/include/phc). In addition, a number
  of default plugins are installed, as is the XML schema.
* All selfs tests are removed from the binary (command line options are gone,
  too) and are now implemented as plugins
* Minor feature enhancements/bug fixes:
  - compile_time_includes now sets targets on AST_variable properly
    (this cannot be seen from the PHP output, but will be apparent from
	the XML output or DOT output)
  - XML AST's can now be read from standard input
  - XML AST's must be read using the --read-ast-xml command line option
  - Comments, line numbers, and other AST attributes are now serialised
    and deserialised from and to XML
  - Removed the schema location from the generated XML files
    (this is set by the phc binary instead)
  - Added a page to the website with information for package maintainers
    Also made the tests available from the website (approx 20 MB)
  - AST nodes now have a phc.filename property (which specifies the file 
    the node was defined in)
  - Removed class attributes from the AST nodes; these are now entries in 
    attrs; some entries are removed altogether once they are no longer 
	necessary (parser temporaries)
  - Global variables are now static attributes of %MAIN% (as they should be
    and were documented to be)
  - Integers specified in hex (0x..) larger than MAX_INT were incorrectly
    converted to doubles on systems where atof does not support hex (ISO
	dictates it should, but it does not on Cygwin/Solaris/perhaps others)

0.1.6rc2 (7 July 2006)
---------------------

* Bugfix: Scripts with open ended PHP (no closing tag) had an extraneous echo
  at the end; also, use of identifiers as array indices inside strings caused
  the identifier to be duplicated in the string to follow the variable access.

0.1.6rc1 (4 July 2006)
----------------------

* The build process now uses autoconf and automake. From a user's perspective,
  this means that compiling phc now takes two steps: running ./configure,
  followed by running make. For people using phc to develop applications, the
  use of automake means that we now have automatic dependency tracking, which
  is quite nice (esp. because the dependencies that were specified manually
  in the old Makefile were often not completely up to date).
  The distribution tarball will contain all generated code, so that users
  only need a C++ compiler and make tool to build phc.
* The Tree_transform API has been split into two APIs: the (original)
  Tree_transform API and a (new) Tree_visitor API. Tree_transforms can modify
  the structure of the tree, as before. There are a few differences with the
  old API: 
  - The signatures of methods is different (they have a return type instead of
    a second "out" parameter using a double pointer).
  - If a pre_transform returns a new node, that node does not (automatically)
    get recursively transformed (although if necessary the user can this
    request this behaviour by manually calling pre_transform on the new node). 
  - Some transforms can now return lists; for example, all statements can
    return lists. This makes it possible to replace a single if-statement
    (say) in the tree by multiple other statements, or indeed by an empty list
    of statements, effectively deleting the statement from the tree.
  The Tree_visitor API can be used to define "visitors" over the tree; a
  visitor cannot modify the structure of the tree, but on the positive side,
  visitors can be defined generically: for example, it is possible to define a
  visitor that visits every node by implementing the "pre_node" method. For
  details see the tutorials on the phc website.
* The AST classes now support "deep_equals" and "match" methods. "deep_equals"
  implements deep equality; "match" is nearly the same as deep equality, but
  only takes the tree itself into account (and ignores for example comments
  and line numbers), and supports wildcards ("WILDCARD"). This is useful
  for pattern matching in tree transforms and visitors. See tutorials on the
  phc website for details.
* The AST class hierarchy, Tree_transform API and Tree_visitor API are now
  generated (rather than written manually) by a new tool called "maketea".
* Instead of using Vector<AST_statement*> for a list of statements, we generate
  specialised list classes for each type (.e.g, AST_statement_list). These
  specialised list classes are proper AST nodes, and thus have their own
  transform and visit methods (note that these classes inherit from the STL
  list class, and can be treated as such).
* Simplified the grammar; we no longer have "refable_expr" or "expr_opt_ref";
  instead, we only have "expr"s (expressions), and references are indicated
  explicitely (where they are allowed). The rule for assignment has changed;
  an assignment can now only have a variable or a list of variables on the left
  hand side. Further, static_var now only allows a single variable, which
  removes the need for a separate "static_declaration" and "static_var";
  removed production for "static_var".
* The DOT unparser and PHP unparser are now implemented as Tree_visitors; this
  means that it is easier to define new unparsers, by inheriting from these
  parsers and redefine the appropriate methods. The PHP unparser checks the
  "--tab" command line option to specify the string to use for indentation
  (defaults to a single TAB).
* Added an XML unparser that dumps the AST into XML format. 
  In addition, we added an XML parser that is able to read back in the output
  of the XML unparser (needs Xerces) - of course, we can then dump the XML back
  to PHP syntax. This is useful for people that want to write applications to
  operate on PHP scripts based on our abstract representation, but do not want
  to use phc itself.
  The schema for the XML can be found at http://www.phpcompiler.org/phc-1.0.
* We no longer bundle the Boehm garbage collector. Linking in the garbage
  collector leads to segfaults in some cases, which we suspect is due to
  a bug in the garbage collector. However, ./configure has an option to
  enable the garbage collector (--enable-gc), which must be installed on the
  host system.
* We now support a "--compile-time-includes" flag that enables compile time
  includes (see "Running phc" on the website for details). 
* Various minor bugfixes and features:
  - HEREDOC terminating on XXX, that contained lines starting with XXX,
    was parsed incorrectly
  - Added support for "<>" operator
  - Removed support for nested multiline comments (we figured supporting
    nested comments would be backwards compatible, but of course it isn't)
  - Class attributes can now have names that are keywords 
    (PHP allows this which is why we now allow it; though why anyone would
    want to do this I don't know)
  - "elseif" clauses are now marked as being an "elseif" clause by the parser
    (AST_if::elseif) and are unparsed correctly by the unparser
  - Literal values (integers, reals, etc.) are now unparsed exactly as they
    are specified in the script (i.e., "False" unparses as "False", "null"
	 unparses as "null", etc. - previously they values were unparsed in a
	 "canonical" way - for example, always "NULL")
  - Unary minus (-5) is now regarded as a single integer (-5), rather than
    an operation (-) on an integer (5); which makes it possible to deal with
    LONG_MIN (-2^31) correctly
  - Integers outside the integer range are treated as reals
  - Transforms and clone methods now use covariant return types. This makes
    the code more readable, removes the need for dynamic casts in many
    places, but does require a recent version of gcc (3.4.0+)
  - A comment before the definition of an interface is now associated with
    the interface itself, rather than with the first definition in the
    interface.
  - Scripts that ended on a comment, and did not include a closing tag "?>",
    had an extraneous "echo" at the end of the script.

0.1.5.1 (27 January 2006)
-------------------------
Patch to make phc compile on systems with old versions of Flex. 

0.1.5 (26 January 2006)
-----------------------
This is mainly a clean-up release. Lots of minor improvements and bug fixes. The
most important improvements ones are mentioned below.

* Changed the license from GPL to BSD. Detailed licensing information can be
  found in the directory "license".
* Made the parser re-entrant (removed all globals). This is the first step
  towards an implementation of "include". However, this feature is still
  EXPERIMENTAL.
* Added automated testing (both regression tests and unit tests). "make test"
  will run all test and show how many passed/failed. To get verbose output, run
  "make verbose-test" instead. You will need PHP5 to run the tests. Made a few
  minor changes to the code to make regression tests possible.
* Changed the build process; source files generated by tools (flex, bison, 
  gperf or gengetopt) are now create in the directory "generated/". All of these
  files are included in the release tarballs, so that users will only need gcc
  to compile phc (and don't need flex, bison, gperf or gengetopt). Also, object
  files are created in the directory "build/", to avoid cluttering up the root
  directory.
* Added a new make target "phc-nogc" which will build a version of phc with no
  garbage collector built-in. Make sure to run "make cleanall" before switching
  from "make phc" to "make phc-nogc" and back.
* Minor modification to the grammar: arguments to static local variable
  declarations in methods are optional.
* Modified the DOT unparser to give slightly better readable output
  (distinguishes booleans from Tokens graphically and optionally inserts line
  numbers if the option --use-line-numbers is passed to phc)
* Upgraded the garbage collector to version 6.6.

This release incorporates the following bug fixes:

* Unary plus (e.g, +$x) caused the parser to crash.
* Due to an uninitialised (private) variable in AST_variable, variables were
  sometimes recognised as method invocations instead (sometimes this crashed the
  parser, too).
* Calls to "echo" now generate calls to "echo", rather than "print". Moreover,
  extraneous brackets in the arguments to echo (and similar built-ins) are
  avoided.
* Class attributes were not given a dollar sign by the PHP unparser.
* The PHP unparser wasn't unparsing complex function names correctly (function
  names that are actually expressions).
* Throw statements were not terminated by a semi-colon by the unparser.
* Sometimes reference assignments were recognised as "global" statements.
* \" in HEREDOC strings should be interpreted as two characters, rather than
  just one (") - i.e., " does not need to be escaped in HEREDOC strings.
* HEREDOC strings were not dealt with in a binary safe way.
* Windows style newlines were still not handled perfectly (especially at the end
  of a script).
* The generated syntax tree was not strictly linear (some nodes in the tree were
  "shared" by multiple parent nodes).
* Older versions of Bison wrote their output to the wrong directory; the output
  of bison is now explicitly specified.

0.1.4 (9 January 2006)
----------------------

* "global" declarations are no longer explicitly represented in the tree. See
  "Converting PHP" for a detailed explanation of how they are now represented. 
* Added deep_clone methods to all classes in the Object hierarchy.
* Bug fix: __METHOD__ crashed the parser 
* Bug fix: Line numbers weren't counted properly
* Replaced the single SCALAR terminal symbol in the grammar by five separate
  terminal symbols (INT, REAL, STRING, BOOL, and NULL). Updated the class
  hierarchy, tree transform API, parser and unparser and documentation to
  reflect this change. Note that the structure of all Token_xxx classes have
  changed; they no longer inherit from String, but have an attribute called
  "value" instead, which will be of type String for most (but not all) tokens.
  Refer to the grammar formalism (or ast.h) for details.
* Removed the transform_children methods for the token symbols from the tree
  transform class (tokens do not have children).
* Modified the tree transform API so that if a pre transform returns a new
  node, phc will call the pre transform _again_ on that new node. This is
  detailed in the completely rewritten tutorial 3.
* Renamed FUNCTION_NAME to METHOD_NAME and function_call to method_invocation
  to bring the terminology in line with the rest of phc.
* Updated "Converting PHP" so that it explains variable and function targets.
  Also, the explanation of variables in the old tutorial 3 has been moved here.
* Documented the _implementation_ of the tree transform API. Also wrote an
  article "Memory layout for Multiple and Virtual Inheritance" to provide some
  background information. 

0.1.3 (1 December 2005)
-----------------------
Fixed a few bugs:
* Null vectors are now unparsed properly by the dot unparser
* RETURN and RETURN_OP in the lexer were broken (i.e, --dump-tokens wasn't
  working) - they were referring to source column numbers that we no longer keep
  track off.
* We now deal with Windows-style line-breaks.

0.1.2 (17 November 2005)
------------------------
Added functionality to the TreeTransform API to enable the programmer to change
the order in which the children of a node are visited, avoid visiting some
children, or execute a piece of code in between visiting two children.

0.1.1 (2 November 2005)
-----------------------
Fixed a bug in the lexer (PHP in-string syntax).

0.1 (29 September 2005)
-----------------------
First release.<|MERGE_RESOLUTION|>--- conflicted
+++ resolved
@@ -1,9 +1,3 @@
-<<<<<<< HEAD
-0.3.0 (XX XXXXXXXX XXXX)
-------------------------
-
-Bug fixes:
-=======
 0.2.0.3 (14 February 2009)
 ------------------------
 
@@ -16,7 +10,6 @@
 ------------------------
 
 Bug Fix release:
->>>>>>> dd574f50
 	* Fix bug where phc would not build if the PHP embed SAPI was not available.
 	* Fix bug where phc did not install files needed to compile PHP scripts.
 
