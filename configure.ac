--- conflicted
+++ resolved
@@ -36,14 +36,13 @@
 AC_PATH_PROG([gperf], [gperf])
 AC_PATH_PROG([flex], [flex])
 AC_PATH_PROG([bison], [bison])
+AC_PATH_PROG([patch], [patch])
+AC_PATH_PROG([diff], [diff])
 AC_PATH_PROG([valgrind], [valgrind])
 AC_PATH_PROG([dot], [dot])
 AC_PATH_PROG([graphviz_gc], [gc])
 AX_BOOST_BASE([1.35.0])
-<<<<<<< HEAD
-=======
 AX_BOOST_REGEX
->>>>>>> dd574f50
 
 AC_ARG_WITH([maketea], 
    AS_HELP_STRING([--with-maketea], [path to maketea (if installed)]),
@@ -85,20 +84,13 @@
 AS_IF([test "x$with_xerces" != xno], [AC_CHECK_LIB_XERCES], [])
 
 # USE GC unless disabled
-<<<<<<< HEAD
-=======
 # libgccpp overrides ::new, which is required to collect the Boost Graph Library.
->>>>>>> dd574f50
 AS_IF([test "x$enable_gc" != xno],
 		[
 			AC_CHECK_HEADER([gc/gc_cpp.h], [], [AC_MSG_FAILURE(libgc required)])
 			AC_CHECK_LIB([gc], [main], [], [AC_MSG_FAILURE(libgc required)])
-<<<<<<< HEAD
-			AC_SUBST([gc_lib], [-lgc])
-=======
 			AC_CHECK_LIB([gccpp], [main], [], [AC_MSG_FAILURE(libgccpp required)])
 			AC_SUBST([gc_lib], ["-lgc -lgccpp"])
->>>>>>> dd574f50
 		],
 		[AC_DEFINE(DISABLE_GC, 1)])
 
@@ -126,6 +118,4 @@
 * but make sure to pass the --enable-embed option to the PHP configure        *
 * script.                                                                     *
 *******************************************************************************]
-	)])
-
-PHC_CHECK_SVN+	)])