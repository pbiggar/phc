# phc -- the open source PHP compiler
# See doc/license/README.license for licensing information
section "GENERAL OPTIONS"
option "verbose" v "Verbose output" flag off
option "compile" c "Compile" flag off
option "pretty-print" - "Pretty print input according to the Zend style guidelines" flag off 
option "obfuscate" - "Obfuscate input" flag off
<<<<<<< HEAD
option "run" - "Run the specified plugin (may be specified multiple times)" string no multiple
option "r-option" - "Pass option to a plugin (specify multiple flags in the same order as multiple plugins - 1 option only per plugin)" string no multiple
option "define" d "Define ini entry (only affects -c and --include)" string no multiple
=======
option "run" - "Run the specified plugin (may be specified multiple times)" string optional multiple
option "r-option" - "Pass option to a plugin (specify multiple flags in the same order as multiple plugins - 1 option only per plugin)" string optional multiple
option "define" d "Define ini entry (only affects -c and --include)" string optional multiple
>>>>>>> dd574f50
option "no-warnings" - "Allow warnings to be printed" flag off

section "INPUT OPTIONS"
option "read-xml" - "Assume the input is in XML format. Start processing after the named pass (passes are ast|hir|mir)" string typestr="PASSNAME" optional
option "no-xml-validation" - "Toggle XML validation"  flag on hidden 
option "include" - "Parse included or required files at compile-time" flag off
<<<<<<< HEAD
=======
option "include-harder" - "Try harder to find included files, possibly slightly breaking some of PHP's rules" flag off
option "include-regexp" - "Use regular expressions to find include files" dependon="include" flag off
option "include-name" - "Try even harder to find include files, searching the basename of the include argument." dependon="include" flag off
option "include-searchdir" - "Search regular expressions starting from the search directory" string typestr="DIRECTORY" optional
>>>>>>> dd574f50

section "COMPILATION OPTIONS"
option "c-option" C "Pass option to the C compile (e.g., -C-g; can be specified multiple times)" string optional multiple 
option "generate-c" - "Generate C code" flag off hidden
<<<<<<< HEAD
option "extension" - "Generate a PHP extension called EXTENSION instead of a standalone application" string typestr="EXTENSION" no 
option "web-app" - "Generate a web-application (experimental)" string typestr="CONFIG" optional
option "with-php" - "PHP installation path" string typestr="PATH" no hidden 
option "optimize" O "Optimize" string no default="0"
option "output" o "Place executable into file FILE" string typestr="FILE" no
=======
option "extension" - "Generate a PHP extension called EXTENSION instead of a standalone application" string typestr="EXTENSION" optional 
option "web-app" - "Generate a web-application (experimental)" string typestr="CONFIG" optional
option "with-php" - "PHP installation path" string typestr="PATH" optional hidden 
option "optimize" O "Optimize" string optional default="0"
option "output" o "Place executable into file FILE" string typestr="FILE" optional
>>>>>>> dd574f50
option "execute" e "Run executable after compiling (implies -c)" flag off

section "PRETTY PRINTING OPTIONS"
option "next-line-curlies" - "Output the opening curly on the next line instead of on the same line" flag off
option "no-leading-tab" - "Don't start every line in between <?php .. ?> with a tab" flag off
<<<<<<< HEAD
option "tab" - "String to use for tabs while unparsing" string default="\t" no
=======
option "tab" - "String to use for tabs while unparsing" string default="\t" optional
>>>>>>> dd574f50
option "no-hash-bang" - "Do not output any #! lines" flag off

section "OUTPUT OPTIONS"
option "dump" - "Dump input as PHP (although potentially with gotos and labels) after PASSNAME" string typestr="PASSNAME" multiple optional
option "dump-xml" - "Dump input as XML after PASSNAME" string typestr="PASSNAME" multiple optional
option "dump-dot" - "Dump input as DOT after PASSNAME" string typestr="PASSNAME" multiple optional
option "dump-parse-tree" - "Dump parse tree as DOT" hidden flag off
option "dump-tokens" - "Dump list of tokens from the lexer" hidden flag off
option "list-passes" - "List of available passes (for PASSNAME)" flag off

section "PHP PRINTING OPTIONS"
option "convert-uppered" - "Use legal PHP when dumping MIR as PHP" flag off hidden

section "DOT PRINTING OPTIONS"
option "no-dot-line-numbers" - "Don't show line numbers when dumping DOT/XML" flag off hidden 
option "no-dot-nulls" - "Don't show NULLs when dumping DOT" flag off hidden
option "no-dot-empty-lists" - "Don't show empty lists when dumping DOT" flag off hidden

section "XML PRINTING OPTIONS"
option "no-xml-line-numbers" - "Don't show line numbers when dumping DOT" flag off hidden 
option "no-xml-base-64" - "Don't encode any strings into base64 when dumping XML" flag off hidden
option "no-xml-attrs" - "When dumping XML, omit node attributes" flag off hidden
<<<<<<< HEAD

section "DEBUGGING PHC"
option "stats" - "Print statistics for the pass named 'PASSNAME" string typestr="PASSNAME" multiple hidden optional
option "rt-stats" - "Print statistics about a program at run-time" flag off hidden
option "debug" - "Print debugging information for the pass named 'PASSNAME" string typestr="PASSNAME" multiple hidden optional
option "dont-fail" - "Dont fail on error (after parsing)" flag off hidden
=======

section "OPTIMIZATION OPTIONS"
option "flow-insensitive" - "Turn off flow-sensitivity" flag off
option "call-string-length" - "Choose the call-string length ('0' indicates infinite call-string)" int typestr="LENGTH" default="0" optional
option "ssi-type" - "Select SSI flavor." values="ssi","essa" enum typestr="FLAVOR" default="ssi" optional

section "DEBUGGING PHC"
option "stats" - "Print compile-time statistics" flag off hidden
option "rt-stats" - "Print statistics about a program at run-time" flag off hidden
option "cfg-dump" - "Dump CFG after the pass named 'PASSNAME'" string typestr="PASSNAME" multiple hidden optional
option "debug" - "Print debugging information for the pass named 'PASSNAME" string typestr="PASSNAME" multiple hidden optional
option "dont-fail" - "Dont fail on error (after parsing)" flag off hidden
option "missed-opt" - "Give a warning when an optimization was missed" flag on hidden # this should be off by default, obviously
>>>>>>> dd574f50
option "disable" - "Disable the pass named 'PASSNAME'" string typestr="PASSNAME" multiple hidden optional
option "pause" - "Pause compilation at pause() statements (in phc source, not user code)" flag off hidden 

text "\nMore options are available via --full-help"

#option "marked-only" - "When used in conjunction with --dump-ast, dump only AST nodes that are marked with a comment '//-DOT'" flag off <|MERGE_RESOLUTION|>--- conflicted
+++ resolved
@@ -5,55 +5,34 @@
 option "compile" c "Compile" flag off
 option "pretty-print" - "Pretty print input according to the Zend style guidelines" flag off 
 option "obfuscate" - "Obfuscate input" flag off
-<<<<<<< HEAD
-option "run" - "Run the specified plugin (may be specified multiple times)" string no multiple
-option "r-option" - "Pass option to a plugin (specify multiple flags in the same order as multiple plugins - 1 option only per plugin)" string no multiple
-option "define" d "Define ini entry (only affects -c and --include)" string no multiple
-=======
 option "run" - "Run the specified plugin (may be specified multiple times)" string optional multiple
 option "r-option" - "Pass option to a plugin (specify multiple flags in the same order as multiple plugins - 1 option only per plugin)" string optional multiple
 option "define" d "Define ini entry (only affects -c and --include)" string optional multiple
->>>>>>> dd574f50
 option "no-warnings" - "Allow warnings to be printed" flag off
 
 section "INPUT OPTIONS"
 option "read-xml" - "Assume the input is in XML format. Start processing after the named pass (passes are ast|hir|mir)" string typestr="PASSNAME" optional
 option "no-xml-validation" - "Toggle XML validation"  flag on hidden 
 option "include" - "Parse included or required files at compile-time" flag off
-<<<<<<< HEAD
-=======
 option "include-harder" - "Try harder to find included files, possibly slightly breaking some of PHP's rules" flag off
 option "include-regexp" - "Use regular expressions to find include files" dependon="include" flag off
 option "include-name" - "Try even harder to find include files, searching the basename of the include argument." dependon="include" flag off
 option "include-searchdir" - "Search regular expressions starting from the search directory" string typestr="DIRECTORY" optional
->>>>>>> dd574f50
 
 section "COMPILATION OPTIONS"
 option "c-option" C "Pass option to the C compile (e.g., -C-g; can be specified multiple times)" string optional multiple 
 option "generate-c" - "Generate C code" flag off hidden
-<<<<<<< HEAD
-option "extension" - "Generate a PHP extension called EXTENSION instead of a standalone application" string typestr="EXTENSION" no 
-option "web-app" - "Generate a web-application (experimental)" string typestr="CONFIG" optional
-option "with-php" - "PHP installation path" string typestr="PATH" no hidden 
-option "optimize" O "Optimize" string no default="0"
-option "output" o "Place executable into file FILE" string typestr="FILE" no
-=======
 option "extension" - "Generate a PHP extension called EXTENSION instead of a standalone application" string typestr="EXTENSION" optional 
 option "web-app" - "Generate a web-application (experimental)" string typestr="CONFIG" optional
 option "with-php" - "PHP installation path" string typestr="PATH" optional hidden 
 option "optimize" O "Optimize" string optional default="0"
 option "output" o "Place executable into file FILE" string typestr="FILE" optional
->>>>>>> dd574f50
 option "execute" e "Run executable after compiling (implies -c)" flag off
 
 section "PRETTY PRINTING OPTIONS"
 option "next-line-curlies" - "Output the opening curly on the next line instead of on the same line" flag off
 option "no-leading-tab" - "Don't start every line in between <?php .. ?> with a tab" flag off
-<<<<<<< HEAD
-option "tab" - "String to use for tabs while unparsing" string default="\t" no
-=======
 option "tab" - "String to use for tabs while unparsing" string default="\t" optional
->>>>>>> dd574f50
 option "no-hash-bang" - "Do not output any #! lines" flag off
 
 section "OUTPUT OPTIONS"
@@ -76,14 +55,6 @@
 option "no-xml-line-numbers" - "Don't show line numbers when dumping DOT" flag off hidden 
 option "no-xml-base-64" - "Don't encode any strings into base64 when dumping XML" flag off hidden
 option "no-xml-attrs" - "When dumping XML, omit node attributes" flag off hidden
-<<<<<<< HEAD
-
-section "DEBUGGING PHC"
-option "stats" - "Print statistics for the pass named 'PASSNAME" string typestr="PASSNAME" multiple hidden optional
-option "rt-stats" - "Print statistics about a program at run-time" flag off hidden
-option "debug" - "Print debugging information for the pass named 'PASSNAME" string typestr="PASSNAME" multiple hidden optional
-option "dont-fail" - "Dont fail on error (after parsing)" flag off hidden
-=======
 
 section "OPTIMIZATION OPTIONS"
 option "flow-insensitive" - "Turn off flow-sensitivity" flag off
@@ -97,7 +68,6 @@
 option "debug" - "Print debugging information for the pass named 'PASSNAME" string typestr="PASSNAME" multiple hidden optional
 option "dont-fail" - "Dont fail on error (after parsing)" flag off hidden
 option "missed-opt" - "Give a warning when an optimization was missed" flag on hidden # this should be off by default, obviously
->>>>>>> dd574f50
 option "disable" - "Disable the pass named 'PASSNAME'" string typestr="PASSNAME" multiple hidden optional
 option "pause" - "Pause compilation at pause() statements (in phc source, not user code)" flag off hidden 
 
