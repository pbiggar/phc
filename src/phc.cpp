/*
 * phc -- the open source PHP compiler
 * See doc/license/README.license for licensing information
 *
 * Main application module 
 */

#include <ltdl.h>
#include <signal.h>
#include <stdio.h>
#include <stdlib.h>

#include "ast_to_hir/AST_shredder.h"
#include "ast_to_hir/Desugar.h"
#include "ast_to_hir/Early_lower_control_flow.h"
#include "ast_to_hir/Echo_split.h"
#include "ast_to_hir/List_shredder.h"
#include "ast_to_hir/Lower_expr_flow.h"
#include "ast_to_hir/Pre_post_op_shredder.h"
#include "ast_to_hir/Remove_solo_exprs.h"
#include "ast_to_hir/Split_multiple_arguments.h"
#include "ast_to_hir/Split_unset_isset.h"
#include "ast_to_hir/Strip_comments.h"
#include "ast_to_hir/Switch_bin_op.h"
<<<<<<< HEAD
#include "cmdline.h"
=======
#include "generated/cmdline.h"
>>>>>>> dd574f50
#include "codegen/Clarify.h"
#include "codegen/Compile_C.h"
#include "codegen/Generate_C_annotations.h"
#include "codegen/Generate_C_pass.h"
#include "codegen/Lift_functions_and_classes.h"
#include "embed/embed.h"
#include "hir_to_mir/HIR_to_MIR.h"
#include "hir_to_mir/Lower_control_flow.h"
#include "hir_to_mir/Lower_dynamic_definitions.h"
#include "hir_to_mir/Lower_method_invocations.h"
<<<<<<< HEAD
#include "optimize/Copy_propagation.h"
#include "optimize/Dead_code_elimination.h"
#include "optimize/Prune_symbol_table.h"
=======
#include "optimize/hacks/Copy_propagation.h"
#include "optimize/hacks/Dead_temp_cleanup.h"
#include "optimize/Dead_code_elimination.h"
#include "optimize/Def_use_web.h"
#include "optimize/If_simplification.h"
#include "optimize/Inlining.h"
#include "optimize/Mark_initialized.h"
#include "optimize/Misc_annotations.h"
#include "optimize/Prune_symbol_table.h"
#include "optimize/Remove_loop_booleans.h"
>>>>>>> dd574f50
#include "parsing/parse.h"
#include "parsing/XML_parser.h"
#include "pass_manager/Fake_pass.h"
#include "pass_manager/Pass_manager.h"
#include "process_ast/Constant_folding.h"
#include "process_ast/DOT_unparser.h"
#include "process_ast/Invalid_check.h"
#include "process_ast/Note_top_level_declarations.h"
#include "process_ast/Pretty_print.h"
#include "process_ast/Process_includes.h"
#include "process_ast/Remove_concat_null.h"
#include "process_ast/Strip_unparser_attributes.h"
#include "process_ir/XML_unparser.h"
#include "process_mir/Obfuscate.h"

using namespace std;

void init_plugins (Pass_manager* pm);
void initialize_ini_entries ();
<<<<<<< HEAD
=======
void print_stats ();
>>>>>>> dd574f50

extern struct gengetopt_args_info error_args_info;
struct gengetopt_args_info args_info;
Pass_manager* pm;

void sighandler(int signum)
{
	switch(signum)
	{
		case SIGABRT:
			fprintf(stderr, "SIGABRT received!\n");
			break;
		case SIGSEGV:
			fprintf(stderr, "SIGSEGV received!\n");
			break;
		case SIGALRM:
			fprintf(stderr, "SIGALRM received!\n");
			break;
		default:
			fprintf(stderr, "Unknown signal received!\n");
			break;
	}

	fprintf(stderr, "This could be a bug in phc. If you suspect it is, please email\n");
	fprintf(stderr, "a bug report to phc-general@phpcompiler.org.\n");
<<<<<<< HEAD
	exit(-1);
=======

	if (pm->args_info->stats_given)
	{
		dump_stats ();
		dump_stringset_stats ();
	}

	_exit(-1);
>>>>>>> dd574f50
}

int main(int argc, char** argv)
{

	/* 
	 *	Startup
	 */
	IR::PHP_script* ir = NULL;

	// Start the embedded interpreter
	PHP::startup_php ();

	// Ready XERCES
	init_xml ();

	// Synchronise C and C++ I/O
	ios_base::sync_with_stdio();

	// catch a seg fault - note this doesnt harm gdb, which will override this.
	// We do this so that tests will still continue if theres a seg fault
	signal(SIGSEGV, sighandler);
	signal(SIGABRT, sighandler);
	signal(SIGALRM, sighandler);

	// Parse command line parameters 
	if(cmdline_parser(argc, argv, &args_info) != 0)
		exit(-1);

	// Passing this struct through the pass manager is a bit hard.
	error_args_info = args_info;

	// Pass INI entries to PHP
	initialize_ini_entries ();
	

	/* 
	 *	Set up the pass_manager
	 */

	pm = new Pass_manager (&args_info);

	// process_ast passes
	pm->add_ast_pass (new Invalid_check ());
	pm->add_ast_pass (new Fake_pass (s("ast"), s("Abstract Syntax Tree - a representation of the PHP program, as written")));
	pm->add_ast_pass (new Process_includes (false, s("incl1"), pm, s("incl1")));
	pm->add_ast_pass (new Pretty_print ());

	// Begin lowering to hir
	pm->add_ast_visitor (new Strip_comments (), s("decomment"), s("Remove comments"));
	pm->add_ast_visitor (new Strip_unparser_attributes (), s("sua"), s("Remove the attributes used to pretty-print source code"));
	pm->add_ast_visitor (new Note_top_level_declarations (), s("ntld"), s("Make a note of top-level-declarations before the information is lost"));

	// Small optimization on the AST
	pm->add_ast_transform (new Constant_folding(), s("const-fold"), s("Fold constant expressions"));
<<<<<<< HEAD
	pm->add_ast_transform (new Remove_concat_null (), s("rcn"), s("Remove concatentations with \"\"")); // TODO: this is wrong - it really should be converted to a cast to string.
=======
	pm->add_ast_transform (new Remove_concat_null (), s("rcn"), s("Remove concatenations with \"\"")); // TODO: this is wrong - it really should be converted to a cast to string.
>>>>>>> dd574f50



	// Make simple statements simpler
<<<<<<< HEAD
	pm->add_ast_transform (new Desugar (), s("desug"), s("Canonicalize simple constucts"));
=======
	pm->add_ast_transform (new Desugar (), s("desug"), s("Canonicalize simple constructs"));
>>>>>>> dd574f50
	pm->add_ast_transform (new Split_multiple_arguments (), s("sma"), s("Split multiple arguments for globals, attributes and static declarations"));
	pm->add_ast_transform (new Split_unset_isset (), s("sui"), s("Split unset() and isset() into multiple calls with one argument each"));
	pm->add_ast_transform (new Echo_split (), s("ecs"), s("Split echo() into multiple calls with one argument each"));

	pm->add_ast_transform (new Early_lower_control_flow (), s("elcf"), s("Early Lower Control Flow - lower for, while, do and switch statements")); // AST
	pm->add_ast_transform (new Lower_expr_flow (), s("lef"), s("Lower Expression Flow - Lower ||, && and ?: expressions"));
	pm->add_ast_transform (new List_shredder (), s("lish"), s("List shredder - simplify to array assignments"));
	pm->add_ast_transform (new Shredder (), s("ashred"), s("Shredder - turn the AST into three-address-code, replacing complex expressions with a temporary variable"));
	pm->add_ast_transform (new Pre_post_op_shredder (), s("pps"), s("Shred pre- and post-ops, removing post-ops"));
	pm->add_ast_transform (new Switch_bin_op (), s("swbin"), s("Switch '>=' and '>' bin-ops"));
	pm->add_ast_transform (new Remove_solo_exprs (), s("rse"), s("Remove expressions which are not stored"));
	pm->add_ast_pass (new Fake_pass (s("AST-to-HIR"), s("The HIR in AST form")));


	pm->add_hir_pass (new Fake_pass (s("hir"), s("High-level Internal Representation - the smallest subset of PHP which can represent the entire language")));
	pm->add_hir_transform (new Copy_propagation (), s("prc"), s("Propagate copies - Remove some copies introduced as a result of lowering"));
<<<<<<< HEAD
	pm->add_hir_transform (new Dead_code_elimination (), s("dce"), s("Dead code elimination - Remove some copies introduced by lowered"));
	pm->add_hir_transform (new Lower_dynamic_definitions (), s("ldd"), s("Lower Dynamic Defintions - Lower dynamic class, interface and method definitions using aliases"));
=======
	pm->add_hir_transform (new Dead_temp_cleanup (), s("dtc"), s("Dead temp cleanup")); // TODO: Description?
	pm->add_hir_transform (new Lower_dynamic_definitions (), s("ldd"), s("Lower Dynamic Definitions - Lower dynamic class, interface and method definitions using aliases"));
>>>>>>> dd574f50
	pm->add_hir_transform (new Lower_method_invocations (), s("lmi"), s("Lower Method Invocations - Lower parameters using run-time reference checks"));
	pm->add_hir_transform (new Lower_control_flow (), s("lcf"), s("Lower Control Flow - Use gotos in place of loops, ifs, breaks and continues"));
	pm->add_hir_pass (new Fake_pass (s("HIR-to-MIR"), s("The MIR in HIR form")));


	pm->add_mir_pass (new Fake_pass (s("mir"), s("Medium-level Internal Representation - simple code with high-level constructs lowered to straight-line code")));
	pm->add_mir_pass (new Obfuscate ());
//	pm->add_mir_pass (new Process_includes (true, new String ("mir"), pm, "incl2"));
	pm->add_mir_transform (new Lift_functions_and_classes (), s("lfc"), s("Move statements from global scope into __MAIN__ method"));
<<<<<<< HEAD
	pm->add_mir_visitor (new Clarify (), s("clar"), s("Clarify - Make implicit defintions explicit"));

	pm->add_mir_visitor (new Prune_symbol_table (), s("pst"), s("Prune Symbol Table - Note whether a symbol table is required in generated code"));


	// codegen passes
	stringstream ss;
	pm->add_codegen_pass (new Fake_pass(s("codegen"), s("Last pass before codegen")));
	pm->add_codegen_visitor (new Generate_C_annotations, s("cgann"), s("Codegen annotation"));
=======
	pm->add_mir_visitor (new Clarify (), s("clar"), s("Clarify - Make implicit definitions explicit"));
	// TODO: move this into optimization passes
	pm->add_mir_visitor (new Prune_symbol_table (), s("pst"), s("Prune Symbol Table - Note whether a symbol table is required in generated code"));


	// Optimization passes
	pm->add_local_optimization_pass (new Fake_pass (s("wpa"), s("Whole-program analysis")));
	pm->add_local_optimization_pass (new Fake_pass (s("cfg"), s("Initial Control-Flow Graph")));
	pm->add_local_optimization_pass (new Fake_pass (s("build-ssa-ssi"), s("Create SSA/SSI form")));
	pm->add_local_optimization (new If_simplification (), s("ifsimple"), s("If-simplification"), true);
	pm->add_local_optimization (new DCE (), s("dce"), s("Aggressive Dead-code elimination"), true);
	pm->add_local_optimization_pass (new Fake_pass (s("drop-ssa-ssi"), s("Drop SSA/SSI form")));
	pm->add_local_optimization (new Remove_loop_booleans (), s("rlb"), s("Remove loop-booleans"), false);

	pm->add_ipa_optimization (new Inlining (), s("inlining"), s("Method inlining"), false);

	// TODO: we could consider this for resolving isset/empty/unset queries
	// TODO: I think these should mostly move to WPA
//	pm->add_optimization (new Mark_initialized (), s("mvi"), s("Mark variable initialization status"), false);
//	pm->add_optimization (new Misc_annotations (), s("mao"), s("Miscellaneous annotations for optimization"), false);


	// codegen passes
	stringstream ss;
	pm->add_codegen_pass (new Fake_pass(s("codegen"), s("Last pass before codegen generation begins")));
	pm->add_codegen_visitor (new Generate_C_annotations, s("cgann"), s("Make annotations for code generation"));
>>>>>>> dd574f50
	pm->add_codegen_pass (new Generate_C_pass (ss));
	pm->add_codegen_pass (new Compile_C (ss));


	// Plugins add their passes to the pass manager
	init_plugins (pm);

	// All the passes are added, so check the dumping options
#define check_passes(FLAG)																		\
	for (unsigned int i = 0; i < args_info.FLAG##_given; i++)						\
	{																									\
		if (!pm->has_pass_named (new String (args_info.FLAG##_arg [i])))			\
			phc_error ("Pass %s, specified with flag --" #FLAG ", is not valid", args_info.FLAG##_arg [i]);	\
	}
<<<<<<< HEAD
	check_passes (stats);
	check_passes (dump);
	check_passes (dump_xml);
	check_passes (dump_dot);
	check_passes (debug);
=======
	// check_passes (stats);
	check_passes (dump);
	check_passes (dump_xml);
	check_passes (dump_dot);
//	check_passes (debug); // we're a bit fast and loose in optimizing
>>>>>>> dd574f50
	check_passes (disable);

	// There's only one read-xml option.
	if (args_info.read_xml_given
		&& !pm->has_pass_named (new String (const_cast<const char*>(args_info.read_xml_arg))))
		phc_error ("Pass %s, specified with flag --read-xml, is not valid", args_info.read_xml_arg);	\

#undef check_passes

	// Disable passes if asked
	for (unsigned int i = 0; i < args_info.disable_given; i++)
	{
		pm->get_pass_named (s(args_info.disable_arg [i]))->set_enabled (false);
	}

	// -e implies -c (I dont know how to do this in gengetopt)
	if (args_info.execute_flag)
		args_info.compile_flag = true;

	if (args_info.web_app_given)
		phc_error ("Not directly implemented: please instead follow instructions in the \"Compiling web applications\" section of the user manual.");


	/* 
	 *	Parsing 
	 */

	// handle --list-passes the same as --help or --version
	if (args_info.list_passes_given)
		pm->list_passes ();

	if (args_info.list_passes_given && args_info.inputs_num == 0)
	{
		// do nothing
	}
	
	else
	{
		if (args_info.inputs_num > 1)
			phc_error ("Only 1 input file can be processed. Input file '%s' is ignored.", args_info.inputs[1]);

		String* filename;
		if (args_info.inputs_num == 0)
			filename = new String ("-");
		else 
			filename = new String (args_info.inputs[0]);

		// Make sure the inputs cannot be accessed globally
		args_info.inputs = NULL;

		if (args_info.read_xml_given)
		{
			#ifndef HAVE_XERCES
				phc_error("XML support not built-in; install Xerces C development library");
			#else
				String* pass_name = new String (args_info.read_xml_arg);

				// We'd like debug info while parsing too.
				pm->maybe_enable_debug (pass_name);

				XML_parser parser;
				if(args_info.inputs_num == 0)
					ir = parser.parse_xml_stdin();
				else
					ir = parser.parse_xml_file (filename);

				// If we are reading the output of another phc session, make note
				// of the variable names used, so we dont re-use them.
				ir->visit (
					new Read_fresh_suffix_counter, 
					new Read_fresh_suffix_counter, 
					new Read_fresh_suffix_counter);
				// TODO:
				// this should add a pass

				pm->run_from (pass_name, ir, true);
			#endif
		}
		else if (args_info.dump_parse_tree_flag)
		{
			dump_parse_tree (filename, NULL);
		}
		else
		{
			ir = parse (filename, NULL);

			// print error
			if (ir == NULL)
			{
				if (args_info.inputs_num != 0)
					phc_error("File not found", filename, 0, 0);
				else
					return -1;
			}

			// Avoid overwriting source variables.
			ir->visit (
				new Read_fresh_suffix_counter, 
				new Read_fresh_suffix_counter, 
				new Read_fresh_suffix_counter);

			// run passes
			pm->run (ir, true);
		}

		pm->post_process ();
	}

	/*
	 * Destruction
	 */

	int ret = lt_dlexit();
	if (ret != 0) 
		phc_error ("Error closing ltdl plugin infrastructure: %s", lt_dlerror ());


	PHP::shutdown_php ();

	shutdown_xml ();

	return 0;
}

void print_stats ()
{
	if (args_info.stats_flag)
	{
		print_cow_memory_stats ();
	}
}
		

void init_plugins (Pass_manager* pm)
{
	int ret = lt_dlinit();
	if (ret != 0) phc_error ("Error initializing ltdl plugin infrastructure: %s", lt_dlerror ());

	for(unsigned i = 0; i < pm->args_info->run_given; i++)
	{
		// Try opening the specified plugin from its default location, 
		// from the current working directory, and from PKGLIBDIR (in that order)
		const char* name = pm->args_info->run_arg[i];
		const char* option = "";
		if (pm->args_info->r_option_given >= i+1)
			option = pm->args_info->r_option_arg[i];
		lt_dlhandle handle = lt_dlopenext (name);

		const char* default_err;
		const char* cwd_err;
		char in_cwd[256];
		if(handle == NULL)
		{
			// we record multiple errors, so need strdup, or they'll oerv-write each other
			default_err = strdup (lt_dlerror ()); 

			// Try current directory
			getcwd(in_cwd, 256);

			// TODO insecure
			strcat(in_cwd, "/");
			strcat(in_cwd, name);
			handle = lt_dlopenext (in_cwd);
		}

		const char* datadir_err;
		char in_datadir[256];
		if(handle == NULL)
		{
			cwd_err = strdup (lt_dlerror ());

			// Try installed dir
			// TODO insecure 
			strcpy(in_datadir, PKGLIBDIR);
			strcat(in_datadir, "/");
			strcat(in_datadir, name);
			handle = lt_dlopenext (in_datadir);	
		}

		if(handle == NULL)
		{
			datadir_err = strdup (lt_dlerror ());
			phc_error (
				"Could not find %s plugin with errors \"%s\", \"%s\" and \"%s\"",
				name, default_err, cwd_err, datadir_err);
		}

		// Save for later
		pm->add_plugin (handle, s(name), s(option));

	}
}

void initialize_ini_entries ()
{
	if (!args_info.define_given)
		return;

	for (unsigned int i = 0; i < args_info.define_given; i++)
	{
		String* define = s (args_info.define_arg[i]);

		// Split into key/value pair
		size_t index = define->find ("=");
		if (index == string::npos)
			phc_error ("Invalid key/value pair: '%s'", define->c_str ());

		string key = define->substr (0, index);
		string value = define->substr (index+1, define->size() );
		PHP::set_ini_entry (s (key), s(value));
	}
}<|MERGE_RESOLUTION|>--- conflicted
+++ resolved
@@ -22,11 +22,7 @@
 #include "ast_to_hir/Split_unset_isset.h"
 #include "ast_to_hir/Strip_comments.h"
 #include "ast_to_hir/Switch_bin_op.h"
-<<<<<<< HEAD
-#include "cmdline.h"
-=======
 #include "generated/cmdline.h"
->>>>>>> dd574f50
 #include "codegen/Clarify.h"
 #include "codegen/Compile_C.h"
 #include "codegen/Generate_C_annotations.h"
@@ -37,11 +33,6 @@
 #include "hir_to_mir/Lower_control_flow.h"
 #include "hir_to_mir/Lower_dynamic_definitions.h"
 #include "hir_to_mir/Lower_method_invocations.h"
-<<<<<<< HEAD
-#include "optimize/Copy_propagation.h"
-#include "optimize/Dead_code_elimination.h"
-#include "optimize/Prune_symbol_table.h"
-=======
 #include "optimize/hacks/Copy_propagation.h"
 #include "optimize/hacks/Dead_temp_cleanup.h"
 #include "optimize/Dead_code_elimination.h"
@@ -52,7 +43,6 @@
 #include "optimize/Misc_annotations.h"
 #include "optimize/Prune_symbol_table.h"
 #include "optimize/Remove_loop_booleans.h"
->>>>>>> dd574f50
 #include "parsing/parse.h"
 #include "parsing/XML_parser.h"
 #include "pass_manager/Fake_pass.h"
@@ -72,10 +62,7 @@
 
 void init_plugins (Pass_manager* pm);
 void initialize_ini_entries ();
-<<<<<<< HEAD
-=======
 void print_stats ();
->>>>>>> dd574f50
 
 extern struct gengetopt_args_info error_args_info;
 struct gengetopt_args_info args_info;
@@ -101,9 +88,6 @@
 
 	fprintf(stderr, "This could be a bug in phc. If you suspect it is, please email\n");
 	fprintf(stderr, "a bug report to phc-general@phpcompiler.org.\n");
-<<<<<<< HEAD
-	exit(-1);
-=======
 
 	if (pm->args_info->stats_given)
 	{
@@ -112,7 +96,6 @@
 	}
 
 	_exit(-1);
->>>>>>> dd574f50
 }
 
 int main(int argc, char** argv)
@@ -168,20 +151,12 @@
 
 	// Small optimization on the AST
 	pm->add_ast_transform (new Constant_folding(), s("const-fold"), s("Fold constant expressions"));
-<<<<<<< HEAD
-	pm->add_ast_transform (new Remove_concat_null (), s("rcn"), s("Remove concatentations with \"\"")); // TODO: this is wrong - it really should be converted to a cast to string.
-=======
 	pm->add_ast_transform (new Remove_concat_null (), s("rcn"), s("Remove concatenations with \"\"")); // TODO: this is wrong - it really should be converted to a cast to string.
->>>>>>> dd574f50
 
 
 
 	// Make simple statements simpler
-<<<<<<< HEAD
-	pm->add_ast_transform (new Desugar (), s("desug"), s("Canonicalize simple constucts"));
-=======
 	pm->add_ast_transform (new Desugar (), s("desug"), s("Canonicalize simple constructs"));
->>>>>>> dd574f50
 	pm->add_ast_transform (new Split_multiple_arguments (), s("sma"), s("Split multiple arguments for globals, attributes and static declarations"));
 	pm->add_ast_transform (new Split_unset_isset (), s("sui"), s("Split unset() and isset() into multiple calls with one argument each"));
 	pm->add_ast_transform (new Echo_split (), s("ecs"), s("Split echo() into multiple calls with one argument each"));
@@ -198,13 +173,8 @@
 
 	pm->add_hir_pass (new Fake_pass (s("hir"), s("High-level Internal Representation - the smallest subset of PHP which can represent the entire language")));
 	pm->add_hir_transform (new Copy_propagation (), s("prc"), s("Propagate copies - Remove some copies introduced as a result of lowering"));
-<<<<<<< HEAD
-	pm->add_hir_transform (new Dead_code_elimination (), s("dce"), s("Dead code elimination - Remove some copies introduced by lowered"));
-	pm->add_hir_transform (new Lower_dynamic_definitions (), s("ldd"), s("Lower Dynamic Defintions - Lower dynamic class, interface and method definitions using aliases"));
-=======
 	pm->add_hir_transform (new Dead_temp_cleanup (), s("dtc"), s("Dead temp cleanup")); // TODO: Description?
 	pm->add_hir_transform (new Lower_dynamic_definitions (), s("ldd"), s("Lower Dynamic Definitions - Lower dynamic class, interface and method definitions using aliases"));
->>>>>>> dd574f50
 	pm->add_hir_transform (new Lower_method_invocations (), s("lmi"), s("Lower Method Invocations - Lower parameters using run-time reference checks"));
 	pm->add_hir_transform (new Lower_control_flow (), s("lcf"), s("Lower Control Flow - Use gotos in place of loops, ifs, breaks and continues"));
 	pm->add_hir_pass (new Fake_pass (s("HIR-to-MIR"), s("The MIR in HIR form")));
@@ -214,17 +184,6 @@
 	pm->add_mir_pass (new Obfuscate ());
 //	pm->add_mir_pass (new Process_includes (true, new String ("mir"), pm, "incl2"));
 	pm->add_mir_transform (new Lift_functions_and_classes (), s("lfc"), s("Move statements from global scope into __MAIN__ method"));
-<<<<<<< HEAD
-	pm->add_mir_visitor (new Clarify (), s("clar"), s("Clarify - Make implicit defintions explicit"));
-
-	pm->add_mir_visitor (new Prune_symbol_table (), s("pst"), s("Prune Symbol Table - Note whether a symbol table is required in generated code"));
-
-
-	// codegen passes
-	stringstream ss;
-	pm->add_codegen_pass (new Fake_pass(s("codegen"), s("Last pass before codegen")));
-	pm->add_codegen_visitor (new Generate_C_annotations, s("cgann"), s("Codegen annotation"));
-=======
 	pm->add_mir_visitor (new Clarify (), s("clar"), s("Clarify - Make implicit definitions explicit"));
 	// TODO: move this into optimization passes
 	pm->add_mir_visitor (new Prune_symbol_table (), s("pst"), s("Prune Symbol Table - Note whether a symbol table is required in generated code"));
@@ -251,7 +210,6 @@
 	stringstream ss;
 	pm->add_codegen_pass (new Fake_pass(s("codegen"), s("Last pass before codegen generation begins")));
 	pm->add_codegen_visitor (new Generate_C_annotations, s("cgann"), s("Make annotations for code generation"));
->>>>>>> dd574f50
 	pm->add_codegen_pass (new Generate_C_pass (ss));
 	pm->add_codegen_pass (new Compile_C (ss));
 
@@ -266,19 +224,11 @@
 		if (!pm->has_pass_named (new String (args_info.FLAG##_arg [i])))			\
 			phc_error ("Pass %s, specified with flag --" #FLAG ", is not valid", args_info.FLAG##_arg [i]);	\
 	}
-<<<<<<< HEAD
-	check_passes (stats);
-	check_passes (dump);
-	check_passes (dump_xml);
-	check_passes (dump_dot);
-	check_passes (debug);
-=======
 	// check_passes (stats);
 	check_passes (dump);
 	check_passes (dump_xml);
 	check_passes (dump_dot);
 //	check_passes (debug); // we're a bit fast and loose in optimizing
->>>>>>> dd574f50
 	check_passes (disable);
 
 	// There's only one read-xml option.
