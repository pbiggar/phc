/*
 * phc -- the open source PHP compiler
 * See doc/license/README.license for licensing information
 *
 * Compile generated C code
 */

#include <sstream>
#include <iostream>
<<<<<<< HEAD
=======
#include <string.h>
>>>>>>> dd574f50
#include <cstring>
#include <cstdlib>
#include <cerrno>
#include <dlfcn.h>
#include <unistd.h>
#include <sys/types.h>
#include <sys/wait.h>

#include <lib/error.h>
#include <lib/Vector.h>

#include "Compile_C.h"
#include "pass_manager/Pass_manager.h"

using namespace std;

Compile_C::Compile_C (stringstream& os)
: os(os)
{
	this->name = new String ("compile-c");
	this->description = new String ("Compile C code into an executable");
}

stringstream& new_arg (Vector<stringstream*> &args)
{
	stringstream* stream = new stringstream;
	args.push_back (stream);
	return *stream;
}

bool Compile_C::pass_is_enabled (Pass_manager* pm)
{
	return pm->args_info->compile_flag;
}

void Compile_C::run (IR::PHP_script* in, Pass_manager* pm)
{
	// Find PHP installation path
	const char* php_path;
	if(pm->args_info->with_php_given)
		php_path = pm->args_info->with_php_arg;
	else
	{
		#ifdef PHP_INSTALL_PATH
			php_path = PHP_INSTALL_PATH;
		#else
			phc_error ("PHP_INSTALL_PATH not configured. Please use the --with-php flag to compile");
			assert (0); // in the case of --dont-fail, still fail here.
		#endif
	}


	// Argument array for gcc
	Vector<stringstream*> args;
	new_arg (args) << "gcc";
	new_arg (args) << "-I" << php_path << "/include/php";
	new_arg (args) << "-I" << php_path << "/include/php/main";
	new_arg (args) << "-I" << php_path << "/include/php/TSRM";
	new_arg (args) << "-I" << php_path << "/include/php/Zend";
	new_arg (args) << "-L" << php_path << "/lib";
	new_arg (args) << "-Wl,-R" << php_path << "/lib";
	new_arg (args) << "-lphp5";
	new_arg (args) << "-xc";
	new_arg (args) << "-";

	// Add (gcc) -g and -o arguments
	if (strncmp (pm->args_info->optimize_arg, "0", 2) == 0)
	{
		new_arg (args) << "-ggdb3";
		new_arg (args) << "-O0";
	}
	else
	{
		// Use the specified optimization level
		new_arg (args) << "-O" << pm->args_info->optimize_arg;

		new_arg (args) << "-DNDEBUG"; // turn off assertions
		new_arg (args) << "-g"; // We still need this to profile
	}

	// add -C arguments
	for(unsigned i = 0; i < pm->args_info->c_option_given; i++)
		new_arg (args) << pm->args_info->c_option_arg[i]; 

	// add -o argument
	if (pm->args_info->output_given)
	{
		new_arg (args) << "-o" << pm->args_info->output_arg;
	}


	// copy it into argument list
	char** argv;
	argv = (char**) calloc(args.size ()+ 1, sizeof(char*));
	for(unsigned int i = 0; i < args.size (); i++) 
		argv[i] = strdup(args[i]->str().c_str());

	// convert to a string in case of error
	stringstream command;
	for(unsigned int i = 0; i < args.size (); i++)
		command << argv[i] << " ";

	if(pm->args_info->verbose_flag)
	{
		cout << command.str () << endl;
	}

	// Pipe output of Generate_C into gcc
	int pfd[2];
	int error_pipe[2];
#define READ_END 0
#define WRITE_END 1
	if(pipe(pfd) == -1) 
		phc_error ("Could not create pipe");
	
	if (pipe (error_pipe) == -1)
		phc_error ("Could not create error pipe");

	int cpid = fork();
	if(cpid == -1)
		phc_error ("Could not fork");

	if(cpid == 0)
	{
		// Child (gcc)
		close(pfd[WRITE_END]);
		dup2(pfd[READ_END], STDIN_FILENO);
		
		close (error_pipe[READ_END]);
		dup2 (error_pipe[WRITE_END], STDERR_FILENO);

		execvp("gcc", argv);
	}
	else
	{
		// Parent (phc)
		// Backup old stdout
		int old_stdout = dup(STDOUT_FILENO);

		// Redirect stdout to the pipe
		close(pfd[READ_END]);
		dup2(pfd[WRITE_END], STDOUT_FILENO);

		close (error_pipe[WRITE_END]);

		// Output previously generated C
		cout << os.str ();
		cout.flush();

		// Close the pipe into indicate EOF to gcc
		close(STDOUT_FILENO);
		close(pfd[WRITE_END]);

		// Wait for gcc to finish (get the exit code)
		int exit_code;
		waitpid(cpid, &exit_code, 0);
		if (WEXITSTATUS (exit_code))
		{
			phc_error ("gcc exited with error %d (executed via '%s')", exit_code, command.str().c_str ());
		}

		FILE* stderr_file = fdopen (error_pipe[READ_END], "r");
		char buffer[100];
		while (!feof (stderr_file))
		{
			fgets (buffer, 100, stderr_file);
			string s(buffer);
			if (s.substr (0, 32) == "<stdin>: In function ‘main’:")
			{
				char otherbuffer[100];
				fgets (otherbuffer, 100, stderr_file);
				string t(otherbuffer);
				if (t.substr (t.find_first_of ('w',0) ,47 ) != "warning: useless type name in empty declaration")
				{
					cerr << buffer;
					cerr << otherbuffer;
				}	
			}
			else
				cerr << buffer;
		}

		// Restore stdout
		dup(old_stdout);
		close(old_stdout);
	}

   // TODO: allow options to be passed at compile-time, for this option.
   // There is a worry that this will interfere with the later plan to allow
   // compiling multiple files into a single extension with multiple entry
   // points, so make them mutually-exclusive when that happens.
   if (pm->args_info->execute_flag)
   {
      string exe_name = "a.out";
      if (pm->args_info->output_given)
         exe_name = pm->args_info->output_arg;

		// TODO what about an absolute path
		string executable = "./";
		executable.append (exe_name);

      int cpid = fork();
      if(cpid == -1)
         phc_error ("Could not fork");

      if(cpid == 0)
      {
         char* end_list = NULL;
         // Child (a.out)
         close(pfd[WRITE_END]);
         dup2(pfd[READ_END], STDIN_FILENO);
			errno = 0;
         execvp(executable.c_str(), &end_list);
			phc_error ("Error executing: %s", strerror (errno));
      }
      else
      {
         // Parent (phc)

         // Wait for the executable to finish (get the exit code)
         int exit_code;
         waitpid(cpid, &exit_code, 0);
         exit (exit_code);
      }
   }
}<|MERGE_RESOLUTION|>--- conflicted
+++ resolved
@@ -7,10 +7,7 @@
 
 #include <sstream>
 #include <iostream>
-<<<<<<< HEAD
-=======
 #include <string.h>
->>>>>>> dd574f50
 #include <cstring>
 #include <cstdlib>
 #include <cerrno>
