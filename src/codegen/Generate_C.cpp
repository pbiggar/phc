--- conflicted
+++ resolved
@@ -526,11 +526,7 @@
 		// TODO: pass by reference only works for PHP>5.1.0. Do we care?
 		buf 
 		<< "ZEND_BEGIN_ARG_INFO_EX(" << *block_name << "_" << *name << "_arg_info, 0, "
-<<<<<<< HEAD
-		<< (s->is_ref ? "1" : "0")
-=======
 		<< (s->return_by_ref ? "1" : "0")
->>>>>>> dd574f50
 		<< ", 0)\n"
 		;
 
@@ -982,11 +978,7 @@
 		// return_by_reference. Note that we get the wrong answer if we do this
 		// before the destructors have run, since we can't tell how many
 		// destructors will affect it.
-<<<<<<< HEAD
-		if (signature->is_ref)
-=======
 		if (signature->return_by_ref)
->>>>>>> dd574f50
 		{
 			buf
 			<< "if (*return_value_ptr)\n"
@@ -1764,10 +1756,7 @@
 				function_name = *name->value;
 
 				INST (buf, "method_invocation",
-<<<<<<< HEAD
-=======
 						rhs->value,
->>>>>>> dd574f50
 						s(function_name),
 						params,
 						rhs->value->get_filename (),
@@ -1799,10 +1788,7 @@
 		}
 
 		INST (buf, "function_invocation",
-<<<<<<< HEAD
-=======
 				rhs->value,
->>>>>>> dd574f50
 				s(function_name),
 				params,
 				rhs->value->get_filename (),
@@ -2358,15 +2344,8 @@
 
 	void generate_code(Generate_C* gen)
 	{
-<<<<<<< HEAD
-		String alias_name = *alias->value->alias->value->clone();
-		alias_name.toLower();
-		String method_name = *alias->value->method_name->value->clone();
-		method_name.toLower();
-=======
 		String alias_name = *alias->value->alias->value->to_lower ();
 		String method_name = *alias->value->method_name->value->to_lower ();
->>>>>>> dd574f50
 
 		buf
 		<<	"zend_function* existing;\n"
@@ -2423,16 +2402,8 @@
 		else
 			phc_unreachable ();
 
-<<<<<<< HEAD
-		alias_name = alias_name->clone ();
-		alias_name->toLower();
-
-		aliased_name = aliased_name->clone ();
-		aliased_name->toLower();
-=======
 		alias_name = alias_name->to_lower ();
 		aliased_name = aliased_name->to_lower ();
->>>>>>> dd574f50
 
 		buf
 		<<	"zend_class_entry* existing;\n"
