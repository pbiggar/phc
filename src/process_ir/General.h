--- conflicted
+++ resolved
@@ -17,8 +17,6 @@
 #include "fresh.h"
 #include "parsing/Parse_buffer.h"
 
-<<<<<<< HEAD
-=======
 //#define PUNT do { throw "punting"; } while (0)
 //#define OPT_ASSERT(A) do { if (A) throw "punting"; } while (0)
 
@@ -26,13 +24,10 @@
 #define PUNT assert (0);
 #define OPT_ASSERT(A) assert (A);
 
->>>>>>> dd574f50
 using boost::lexical_cast;
 
 bool is_builtin_function (String* name);
 
-<<<<<<< HEAD
-=======
 template<class T> T* C(const T* x) { return const_cast<T*> (x); }
 
 template<class T>
@@ -48,5 +43,4 @@
 }
 
 
->>>>>>> dd574f50
 #endif // PHC_GENERAL