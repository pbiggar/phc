/*
 * phc -- the open source PHP compiler
 * See doc/license/README.license for licensing information
 *
 * Dead-code elimination
 */

#ifndef PHC_DEAD_CODE_ELIMINATION 
#define PHC_DEAD_CODE_ELIMINATION

<<<<<<< HEAD
#include "Fix_point.h"
=======
#include "lib/Map.h"
>>>>>>> dd574f50

#include "CFG_visitor.h"
#include "Edge.h"
#include "ssa/SSA_ops.h"

class DCE : public CFG_visitor 
{
public:
	void run (CFG* cfg);
	DCE();
private:
	CFG* cfg;

	SSA_def_list* worklist;

;
	// Is the SSA_def marked?
	SSA_op_map<bool> marks;

	// Is the BB marked?
	Map<long, bool> bb_marks;

	bool is_marked (Basic_block*);

	// Mark this operation as not-dead
	void mark (SSA_def*, string why);

	// Mark the definition of USE
	void mark_def (SSA_use* use);

<<<<<<< HEAD
	void children_php_script (HIR::PHP_script* in);
	void pre_assign_var (HIR::Assign_var* in, HIR::Statement_list* out);
=======
	void mark_entire_block (Basic_block* bb, string why);
	void mark_rdf (Basic_block* bb);
	// Doesn't undo the marked SSA_ops
	void unmark_block (Basic_block* bb);
	
	void mark_pass ();
	void sweep_pass ();
	void dump();
>>>>>>> dd574f50
};

#endif // PHC_DEAD_CODE_ELIMINATION<|MERGE_RESOLUTION|>--- conflicted
+++ resolved
@@ -8,11 +8,7 @@
 #ifndef PHC_DEAD_CODE_ELIMINATION 
 #define PHC_DEAD_CODE_ELIMINATION
 
-<<<<<<< HEAD
-#include "Fix_point.h"
-=======
 #include "lib/Map.h"
->>>>>>> dd574f50
 
 #include "CFG_visitor.h"
 #include "Edge.h"
@@ -43,10 +39,6 @@
 	// Mark the definition of USE
 	void mark_def (SSA_use* use);
 
-<<<<<<< HEAD
-	void children_php_script (HIR::PHP_script* in);
-	void pre_assign_var (HIR::Assign_var* in, HIR::Statement_list* out);
-=======
 	void mark_entire_block (Basic_block* bb, string why);
 	void mark_rdf (Basic_block* bb);
 	// Doesn't undo the marked SSA_ops
@@ -55,7 +47,6 @@
 	void mark_pass ();
 	void sweep_pass ();
 	void dump();
->>>>>>> dd574f50
 };
 
 #endif // PHC_DEAD_CODE_ELIMINATION