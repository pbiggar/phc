--- conflicted
+++ resolved
@@ -5,12 +5,8 @@
  * Like STL string, but inherit from Object
  */
 
-<<<<<<< HEAD
-#include <algorithm>
-=======
 #include <boost/algorithm/string.hpp>
 
->>>>>>> dd574f50
 #include "String.h" 
 #include "AttrMap.h"
 
@@ -72,13 +68,5 @@
 
 String* s (const string& str)
 {
-<<<<<<< HEAD
-	transform (begin(), end(), begin (), phc_tolower);
-}
-
-String* s (const string& str)
-{
-=======
->>>>>>> dd574f50
 	return new String (str);
 }