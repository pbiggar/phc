--- conflicted
+++ resolved
@@ -135,40 +135,23 @@
 // Create a list with one, two or three elements 
 public:
 	List(_Tp elem1) : std::list<_Tp, _Alloc>()
-<<<<<<< HEAD
 	{
 		push_back(elem1);
 	}
 
 	List(_Tp elem1, _Tp elem2) : std::list<_Tp, _Alloc>()
-=======
->>>>>>> dd574f50
 	{
 		push_back(elem1);
 		push_back(elem2);
 	}
 
-<<<<<<< HEAD
 	List(_Tp elem1, _Tp elem2, _Tp elem3) : std::list<_Tp, _Alloc>()
-=======
-	List(_Tp elem1, _Tp elem2) : std::list<_Tp, _Alloc>()
->>>>>>> dd574f50
 	{
 		push_back(elem1);
 		push_back(elem2);
 		push_back(elem3);
 	}
 
-<<<<<<< HEAD
-=======
-	List(_Tp elem1, _Tp elem2, _Tp elem3) : std::list<_Tp, _Alloc>()
-	{
-		push_back(elem1);
-		push_back(elem2);
-		push_back(elem3);
-	}
-
->>>>>>> dd574f50
 	// We're probably pushing it at 4...
 	List(_Tp elem1, _Tp elem2, _Tp elem3, _Tp elem4) : std::list<_Tp, _Alloc>()
 	{
@@ -187,11 +170,7 @@
 		insert(end(), other->begin(), other->end());
 	}
 	
-<<<<<<< HEAD
-	void push_front_all(List* other) 
-=======
 	void push_front_all (List* other) 
->>>>>>> dd574f50
 	{
 		insert(begin(), other->begin(), other->end());
 	}
@@ -209,9 +188,6 @@
 		return result;
 	}
 
-<<<<<<< HEAD
-	_Tp at (int index)
-=======
 	List* clone () const
 	{
 		// Just reuse clone(), we know it's const.
@@ -220,7 +196,6 @@
 	
 
 	_Tp at (int index) const
->>>>>>> dd574f50
 	{
 		int i = 0;
 		assert (this->size () > (unsigned int)(i));
@@ -235,11 +210,7 @@
 		assert (0);
 	}
 
-<<<<<<< HEAD
-	bool has (_Tp needle)
-=======
 	bool has (const _Tp needle) const
->>>>>>> dd574f50
 	{
 		foreach (_Tp elem, *this)
 			if (elem == needle)
@@ -250,11 +221,7 @@
 };
 
 template <class Result_type, class List_type>
-<<<<<<< HEAD
-List<Result_type*>* rewrap_list (List<List_type*>* list)
-=======
 List<Result_type*>* rewrap_list (const List<List_type*>* list)
->>>>>>> dd574f50
 {
 	List<Result_type*>* result = new List<Result_type*>;
 	foreach (List_type* n, *list)
@@ -266,11 +233,7 @@
 
 // A filter that removes objects not of the type FILTER_TYPE.
 template <class Filter_type, class List_type>
-<<<<<<< HEAD
-List<Filter_type*>* filter_types (List<List_type*>* list)
-=======
 List<Filter_type*>* filter_types (const List<List_type*>* list)
->>>>>>> dd574f50
 {
 	List<Filter_type*>* result = new List<Filter_type*>;
 	foreach (List_type* n, *list)
@@ -281,19 +244,11 @@
 	return result;
 }
 
-<<<<<<< HEAD
-
-typedef List<Object*> Object_list;
-
-#define DECL_LIST(T) typedef List<T*> T##_list;
-#define DECL(T) class T; DECL_LIST (T)
-=======
 typedef List<Object*> Object_list;
 
 #define DECL_LIST(T) typedef List<T*> T##_list;
 #define DECL_CONST_LIST(T) typedef List<const T*> c##T##_list;
 #define DECL(T) class T; DECL_LIST(T); DECL_CONST_LIST(T)
->>>>>>> dd574f50
 DECL (Boolean);
 DECL (Integer);
 DECL (String);
