/*
 * phc -- the open source PHP compiler
 * See doc/license/README.license for licensing information
 *
 * shredder (n.): a machine that tears objects into smaller pieces.
 * Transform the AST into 3AC-like code.
 */

#include "AST_annotate.h"
#include "AST_shredder.h"
#include "process_ir/General.h"

using namespace AST;

void Shredder::children_php_script(PHP_script* in)
{
	Annotate ann;
	in->visit(&ann);

	Lower_expr::children_php_script(in);
}

/*
 * Variables (array indexing, object indexing)
 *
 * We do the indexing bit-by-bit. For example, for $c->a[1][2][3], we get
 *
 *	$T0 =& $c->arr;
 *	$T1 =& $T0[1];
 *	$T2 =& $T1[2];
 *	$T2[3] ... ;
 *
 * However, we always stop one short, as in $T2 above. This is necessary in the
 * case of unset, returning by reference, and a number of other cases.
 *
 * Note that it is important to use reference assignment, because when we
 * assign to $T2[2] above, we want the original object $c to be modified.
 *
 * However, introducing references where there were no references before will
 * result in an element being inserted in the array if the element is
 * missing, or the array is NULL. For example,
 *
 *		$x = $y[5];
 *
 *	is different than
 *
 *		$x =& $y[5];
 *
 *	since $y has no index 5.
 *
 * As a result, we use reference assignment only if there is an implicit
 * reference, or reference assignment is used.
 */

Variable* Shredder::post_variable(Variable* in)
{
	if (in->attrs->is_true ("phc.ast_shredder.dont_shred"))
		return in;

	Variable* prev = in;
	
	int num_pieces = 
		  (in->target != NULL ? 1 : 0) 
		+ in->array_indices->size()
		- (in->attrs->is_true("phc.ast_shredder.need_addr") ? 1 : 0);

	// translate ${$x}[1] to $T =& ${$x}; $T[1] but only if no target is set
	if(in->target == NULL 
		&& in->variable_name->classid() == Reflection::ID
		&& !in->attrs->is_true ("phc.ast_lower_expr.no_temp"))
	{
		Variable* temp = fresh_var("TSr");

		pieces->push_back(
			new Eval_expr(
				new Assignment(
					temp->clone (), 
					in->attrs->is_true ("phc.ast_shredder.use_ref"),
					new Variable (in->variable_name))));

		prev = temp;
	}

	if(in->target != NULL && num_pieces > 0)
	{
		Variable* temp = fresh_var("TSt");
		pieces->push_back(new Eval_expr(new Assignment(
			temp->clone (),
			in->attrs->is_true ("phc.ast_shredder.use_ref"),
			new Variable (
				in->target,
				in->variable_name->clone(),
				new Expr_list
			))));
		prev = temp;
		num_pieces--;

		// TODO: this destructively modifies *in. is that what we want?
		in->target = NULL;
	}

	while(num_pieces > 0)
	{
		// Get the array index (can be NULL)
		Expr* array_index = in->array_indices->front ();
		if (array_index)
			array_index = array_index->clone ();
		// TODO: this destructively modifies *in. is that what we want?
		in->array_indices->pop_front();


		Variable* temp = fresh_var("TSi");
		pieces->push_back(new Eval_expr(new Assignment(
			temp->clone (),
			in->attrs->is_true ("phc.ast_shredder.use_ref"),
			new Variable (
				NULL, 
				prev->variable_name->clone(), 
				new Expr_list (array_index)))));
		prev = temp;
		num_pieces--;
	}

	if(prev != in && !in->array_indices->empty())
	{
		prev = prev->clone();
		Expr* front = in->array_indices->front();
		in->array_indices->pop_front();

		if (front) // NULL expressions are allowed
			front = front->clone ();

		prev->array_indices->push_back(front);
	}

	return prev;
}

/*
 * Binary and unary operators
 *
 * The "lazy" binary operators (&&, ||, and friends) are not dealt with here, 
 * but in the lowering pass. Pre and post operators are handled in Early_Shredder.
 */

Expr* Shredder::post_bin_op(Bin_op* in)
{
	return eval(in);
}

Expr* Shredder::post_unary_op(Unary_op* in)
{
	return eval(in);
}

/*
 * Casts
 */

Expr* Shredder::post_cast(Cast* in)
{
	return eval(in);
}

/*
 * instanceof
 */

Expr* Shredder::post_instanceof (Instanceof* in)
{
	return eval(in);
}

/*
 * Method invocation
 */

Expr* Shredder::post_method_invocation(Method_invocation* in)
{
	return eval(in);
}

Expr* Shredder::post_new (New* in)
{
	return eval(in);
}

/*
 * Literals
 */

/* In most cases, it isnt required to shred literals, but it simplifies matters
 * a great deal. If we don't shred these, then we need to simplify reflections
 * and branches with immediate values, run a constant-folding pass after
 * switch-lowering, remove literals in statements by themselves, and allow the
 * unparser to print unprintable variables (like $5 or ${""}). All of these
 * changes would then have to be duplicated in the MIR. It is simpler to shred
 * here, and just make the changes in the MIR. */

Expr* Shredder::post_int(INT* in)
{
	return eval(in);
}

Expr* Shredder::post_real(REAL* in)
{
	return eval(in);
}

Expr* Shredder::post_string(STRING* in)
{
	return eval(in);
}

Expr* Shredder::post_bool(BOOL* in)
{
	return eval(in);
}

Expr* Shredder::post_nil(NIL* in)
{
	return eval(in);
}

Expr* Shredder::post_constant (Constant* in)
{
	return eval(in);
}

/*
 * Translate into canonical tree form (replace assignments within expressions
 * with an assignment and a variable access:
 *
 * Translate
 *
 *	  $x = $y = 5;
 *
 *	into
 *
 *	  $y = 5;
 *	  $t1 = $y;
 *	  $x = $t1;
 */
Expr* Shredder::post_assignment (Assignment* in)
{
	if (in->attrs->is_true ("phc.ast_shredder.non_nested_assignment"))
		return in;

	// dont replace with the same variable, since it may be assigned to multiple
	// times in the same expression.
	pieces->push_back (new Eval_expr (in));
	return eval (in->variable);
}

/*
 * Array literals
 */

Expr* Shredder::post_array(Array* in)
{
	if (in->attrs->is_true("phc.ast_lower_expr.no_temp"))
		return in;

	Variable* var = fresh_var ("TSa");

	// We need to unset TS in case its run in a loop
	pieces->push_back(new Eval_expr(new Method_invocation("unset", var->clone ())));

	// We need to cast it in case its empty
	pieces->push_back(
		new Eval_expr (
			new Assignment (
				var->clone (), 
				false, 
				new Cast(
					"array", 
					new String ("array"), 
					var->clone ()))));


<<<<<<< HEAD
=======
	// It makes it much much easier to analyse if we don't throw this
	// information away. A key without an index uses the next largest key. 
	int key_count = 0;
	bool use_count = true;
>>>>>>> dd574f50
	foreach (Array_elem* ae, *in->array_elems)
	{
		Expr* key;

		if(ae->key != NULL)
<<<<<<< HEAD
			key = ae->key;
=======
		{
			key = ae->key;

			// This disrupts the count (we could carry on, but it'll only helpful
			// in rare occasions).
			use_count = false;
		}
		else if (use_count)
		{
			key = new INT (key_count);
			key_count++;
		}
>>>>>>> dd574f50
		else
			key = NULL;

		pieces->push_back(
			new Eval_expr(
				new Assignment(
					new Variable (
						NULL,
						var->variable_name->clone(),
						new Expr_list (key)),
					ae->is_ref,
					ae->val)));
	}

	return new Variable (var->variable_name->clone ());
}

/* Turn
 *
 *		$x[...] += $y;
 *
 *	into
 *
 *		$T &= $x[...]
 *		$T = $T + $y;
 *
 *	If $x is a simple variable, simply turn into
 *
 *		$x = $x + $y;
 */
Expr* Shredder::post_op_assignment(Op_assignment* in)
{
	Assignment* assignment;

	// The LHS may be of the form $x[$y], but that should occur
	// as an operand to a binary operator. Hence, we must visit the RHS again
	// clearing the need_addr flag
	in->variable->attrs->erase("phc.ast_shredder.need_addr");

	Variable* lhs = in->variable;
	// If not a simple varaible, then $lhs &= $x[...];
	if (!lhs->is_simple_variable ())
	{
		lhs = fresh_var ("Toa");
		Expr* copy = new Assignment (
				lhs->clone (),
				true,
				in->variable);

		copy->transform_children (this);
		pieces->push_back (new Eval_expr (copy));
	}

	// Create $T = $T + $y;
	assignment = new Assignment(
		lhs,
		false,
		new Bin_op (
			lhs->clone (),
			in->op, 
			in->expr));

	assignment->attrs = in->attrs;

	// This might still be nested assignment
	return post_assignment (assignment);
}

Expr* Shredder::pre_ignore_errors(Ignore_errors* in)
{
	Variable* zero = fresh_var("TSie");
	Variable* temp = fresh_var("TSie");
	pieces->push_back(new Eval_expr(new Assignment(
		zero,
		false,
		new INT(0))));
	pieces->push_back(new Eval_expr(new Assignment(
		temp,
		false,
		new Method_invocation(
			"error_reporting",
			zero->clone ()))));
	in->attrs->set("phc.ast_shredder.old_error_level", temp->clone ());
	return in;
}

Expr* Shredder::post_ignore_errors(Ignore_errors* in)
{
	Variable* temp = fresh_var("TSie");
	Variable* old = dynamic_cast<Variable*>(in->attrs->get("phc.ast_shredder.old_error_level"));
	in->attrs->erase ("phc.ast_shredder.old_error_level");
	assert(old);
	
	(*pieces
		<< temp << " = error_reporting (" << old << ");"
	).finish (in);

	return in->expr;
}<|MERGE_RESOLUTION|>--- conflicted
+++ resolved
@@ -278,21 +278,15 @@
 					var->clone ()))));
 
 
-<<<<<<< HEAD
-=======
 	// It makes it much much easier to analyse if we don't throw this
 	// information away. A key without an index uses the next largest key. 
 	int key_count = 0;
 	bool use_count = true;
->>>>>>> dd574f50
 	foreach (Array_elem* ae, *in->array_elems)
 	{
 		Expr* key;
 
 		if(ae->key != NULL)
-<<<<<<< HEAD
-			key = ae->key;
-=======
 		{
 			key = ae->key;
 
@@ -305,7 +299,6 @@
 			key = new INT (key_count);
 			key_count++;
 		}
->>>>>>> dd574f50
 		else
 			key = NULL;
 
