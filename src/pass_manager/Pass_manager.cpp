/*
	void pre_php_script (MIR::PHP_script* in);
 * phc -- the open source PHP compiler
 * See doc/license/README.license for licensing information
 *
 * Manage all aspects of the pass queue
 */

#include "Pass_manager.h"
#include "process_ir/General.h"

#include "cmdline.h"
#include "ltdl.h"

#include "Plugin_pass.h"
#include "Visitor_pass.h"
#include "Transform_pass.h"
#include "Optimization_pass.h"

#include "process_ir/XML_unparser.h"
#include "process_ast/AST_unparser.h"
#include "process_hir/HIR_unparser.h"
#include "process_mir/MIR_unparser.h"
#include "process_ast/DOT_unparser.h"

#include "process_ast/Invalid_check.h"

#include "optimize/Oracle.h"
#include "process_hir/HIR_to_AST.h"
#include "process_mir/MIR_to_AST.h"
#include "optimize/CFG.h"
#include "optimize/Def_use_web.h"
#include "optimize/ssa/HSSA.h"
#include "optimize/ssi/SSI.h"
#include "optimize/ssi/ESSA.h"
#include "optimize/wpa/Whole_program.h"

<<<<<<< HEAD
=======
#include "lib/error.h"
#include <iostream>

>>>>>>> dd574f50
using namespace std;

Pass_manager::Pass_manager (gengetopt_args_info* args_info)
: args_info (args_info),
  check (true)
{
	ast_queue = new Pass_queue;
	hir_queue = new Pass_queue;
	mir_queue = new Pass_queue;
<<<<<<< HEAD
	codegen_queue = new Pass_queue;

	queues = new List <Pass_queue* > (ast_queue, hir_queue, mir_queue);
=======
	wpa_queue = new Pass_queue;
	opt_queue = new Pass_queue;
	ipa_queue = new Pass_queue;
	codegen_queue = new Pass_queue;

	queues = new List <Pass_queue* > (ast_queue, hir_queue, mir_queue);
	queues->push_back (wpa_queue);
	queues->push_back (opt_queue);
	queues->push_back (ipa_queue);
>>>>>>> dd574f50
	queues->push_back (codegen_queue);
}

// AST
void Pass_manager::add_ast_visitor (AST::Visitor* visitor, String* name, String* description)
{
	Pass* pass = new Visitor_pass (visitor, name, description);
	add_pass (pass, ast_queue);
}

void Pass_manager::add_ast_transform (AST::Transform* transform, String* name, String* description)
{
	Pass* pass = new Transform_pass (transform, name, description);
	add_pass (pass, ast_queue);
}

void Pass_manager::add_ast_pass (Pass* pass)
{
	add_pass (pass, ast_queue);
}

void Pass_manager::add_after_each_ast_pass (Pass* pass)
{
	add_after_each_pass (pass, ast_queue);
}


// HIR
void Pass_manager::add_hir_visitor (HIR::Visitor* visitor, String* name, String* description)
{
	Pass* pass = new Visitor_pass (visitor, name, description);
	add_pass (pass, hir_queue);
}

void Pass_manager::add_hir_transform (HIR::Transform* transform, String* name, String* description)
{
	Pass* pass = new Transform_pass (transform, name, description);
	add_pass (pass, hir_queue);
}

void Pass_manager::add_hir_pass (Pass* pass)
{
	add_pass (pass, hir_queue);
}

void Pass_manager::add_after_each_hir_pass (Pass* pass)
{
	add_after_each_pass (pass, hir_queue);
}




// MIR
void Pass_manager::add_mir_visitor (MIR::Visitor* visitor, String* name, String* description)
{
	Pass* pass = new Visitor_pass (visitor, name, description);
	add_pass (pass, mir_queue);
}

void Pass_manager::add_mir_transform (MIR::Transform* transform, String* name, String* description)
{
	Pass* pass = new Transform_pass (transform, name, description);
	add_pass (pass, mir_queue);
}

void Pass_manager::add_mir_pass (Pass* pass)
{
	add_pass (pass, mir_queue);
}

void Pass_manager::add_after_each_mir_pass (Pass* pass)
{
	add_after_each_pass (pass, mir_queue);
}



<<<<<<< HEAD
=======

// Optimization
void Pass_manager::add_local_optimization (CFG_visitor* v, String* name, String* description, bool require_ssa, bool require_ssi)
{
	Pass* pass = new Optimization_pass (v, name, description, require_ssa, require_ssi);
	add_pass (pass, opt_queue);
}

void Pass_manager::add_local_optimization_pass (Pass* pass)
{
	add_pass (pass, opt_queue);
}

void Pass_manager::add_ipa_optimization (CFG_visitor* v, String* name, String* description, bool require_ssa, bool require_ssi)
{
	Pass* pass = new Optimization_pass (v, name, description, require_ssa, require_ssi);
	add_pass (pass, ipa_queue);
}

void Pass_manager::add_ipa_optimization_pass (Pass* pass)
{
	add_pass (pass, ipa_queue);
}

>>>>>>> dd574f50
// Codegen
void Pass_manager::add_codegen_visitor (MIR::Visitor* visitor, String* name, String* description)
{
	Pass* pass = new Visitor_pass (visitor, name, description);
	add_pass (pass, codegen_queue);
}

void Pass_manager::add_codegen_transform (MIR::Transform* transform, String* name, String* description)
{
	Pass* pass = new Transform_pass (transform, name, description);
	add_pass (pass, codegen_queue);
}

void Pass_manager::add_codegen_pass (Pass* pass)
{
	add_pass (pass, codegen_queue);
}

<<<<<<< HEAD



=======



>>>>>>> dd574f50
// Generic
void Pass_manager::add_pass (Pass* pass, Pass_queue* queue)
{
	assert (pass->name);
	queue->push_back (pass);
}



void Pass_manager::add_plugin (lt_dlhandle handle, String* name, String* option)
{
	Plugin_pass* pp = new Plugin_pass (name, handle, this, option);

	// LOAD
	typedef void (*load_function)(Pass_manager*, Plugin_pass*);
	load_function func = (load_function) lt_dlsym(handle, "load");
	if(func == NULL)
		phc_error ("Unable to find 'load' function in plugin %s: %s", pp->name->c_str (), lt_dlerror ());

	(*func)(this, pp);
	
}

void Pass_manager::add_after_each_pass (Pass* pass, Pass_queue* queue)
{
	for_li (queue, Pass, p)
	{
		p++;
		p = queue->insert (p, pass);
	}
}

void Pass_manager::remove_all ()
{
	for_li (queues, Pass_queue, q)
	{
		(*q)->clear ();
	}
}

void Pass_manager::remove_after_named_pass (String* name)
{
	String* n = name;

	bool remove = false;
	for_li (queues, Pass_queue, q)
	{
		for_li (*q, Pass, p) 
		{
			if (remove)
			{
				p = (*q)->erase (p); // advance
				p--; // for_li has an implicit p++
			}
			else if (*n == *((*p)->name))
				remove = true;
		}
	}
}

void Pass_manager::remove_pass_named (String* name)
{
	for_li (queues, Pass_queue, q)
	{
		for_li (*q, Pass, p) 
		{
			if (*name == *((*p)->name))
				p = (*q)->erase (p);
		}
	}
}



void Pass_manager::add_after_each_pass (Pass* pass)
{
	foreach (Pass_queue* q, *queues)
		add_after_each_pass (pass, q);
}



void Pass_manager::add_before_named_pass (Pass* pass, String* name)
{
	String* n = name;

	foreach (Pass_queue* q, *queues)
		for_li (q, Pass, p) 
			if (*n == *((*p)->name))
			{
				q->insert (p, pass);
				return;
			}


	phc_error ("No pass with name %s was found", name);
}

void Pass_manager::add_after_named_pass (Pass* pass, String* name)
{
	String* n = name;

	foreach (Pass_queue* q, *queues)
		for_li (q, Pass, p) 
			if (*n == *((*p)->name))
			{
				if (p == q->end ())
					q->push_back (pass);
				else
				{
					// insert before the next item
					p++;
					q->insert (p, pass);
				}
				return;
			}

	phc_error ("No pass with name %s was found", name);
}

// TODO this could be much nicer, but its not important
/* Format the string so that each line in LENGTH long, and all lines except the
 * first have WHITESPACE of leading whitespace */
String* format (String* str, int prefix_length)
{
	const int LINE_LENGTH = 80;
	assert (prefix_length < LINE_LENGTH);
	stringstream result;
	stringstream line;
	stringstream word;

	string leading_whitespace (prefix_length, ' ');


	for (unsigned int i = 0; i < str->size (); i++)
	{
		// add the letter to the word
		word << (*str)[i];

		// end of word
		if ((*str)[i] == ' ')
		{
			line << word.str();
			word.str(""); // erase
		}
		else
		{
			// end of line?
			if (line.str().size() + word.str().size() > (unsigned int)(LINE_LENGTH - prefix_length))
			{
				result << line.str() << "\n";
				line.str (""); // erase
				line << leading_whitespace;

				// only use the prefix on the first line
				prefix_length = 0;
			}
		}
	}

	// flush the remainder of the string
	result << line.str () << word.str ();

	return s(result.str ());
}

void Pass_manager::list_passes ()
{
	cout << "Passes:\n";
	foreach (Pass_queue* q, *queues)
		foreach (Pass* p, *q) 
		{
			const char* name;
			if (q == ast_queue) name = "AST";
			else if (q == hir_queue) name = "HIR";
			else if (q == mir_queue) name = "MIR";
<<<<<<< HEAD
=======
			else if (q == wpa_queue) name = "WPA";
			else if (q == opt_queue) name = "OPT";
			else if (q == ipa_queue) name = "IPA";
>>>>>>> dd574f50
			else if (q == codegen_queue) name = "GEN";
			else phc_unreachable ();
			String* desc = p->description;

			printf ("%-15s    (%-8s - %3s)    %s\n", 
					p->name->c_str (),
					p->is_enabled (this) ? "enabled" : "disabled",
					name,
					desc ? (format (desc, 39)->c_str ()) : "No description");
		}
}

void
Pass_manager::maybe_enable_debug (String* pass_name)
{
	disable_cdebug ();

	for (unsigned int i = 0; i < args_info->debug_given; i++)
	{
		if (*pass_name == args_info->debug_arg [i])
		{
			enable_cdebug ();
		}
	}
}

void Pass_manager::dump (IR::PHP_script* in, String* passname)
{
	for (unsigned int i = 0; i < args_info->dump_given; i++)
	{
		if (*passname == args_info->dump_arg [i])
		{
			if (in->is_AST ())
			{
				AST_unparser ().unparse (in->as_AST ());
			}
			else if (in->is_HIR ())
			{
				if (args_info->convert_uppered_flag)
				{
					// this needs to be fixed. It probably used to work when the
					// HIR was lowered to AST then uppered. However, since the
					// uppering is now in the MIR, we've nothing to upper this. I
					// think templatizing the Foreach_uppering should work.
					// However, we want to replace nodes which need uppering with
					// foreign nodes.
					
					// I think not supporting this is fine - but dont error as it
					// may be used for MIR.
					//phc_error ("Uppered dump is not supported during HIR pass: %s", name->c_str ());
				}

				HIR_unparser ().unparse (in->as_HIR ());
			}
			else if (in->is_MIR ())
			{
				if (args_info->convert_uppered_flag)
					MIR_unparser().unparse_uppered (in->as_MIR ());
				else
					MIR_unparser ().unparse (in->as_MIR ());
			}
			else
				phc_unreachable ();
		}
	}

	for (unsigned int i = 0; i < args_info->dump_dot_given; i++)
	{
		if (*passname == args_info->dump_dot_arg [i])
		{
			// TODO: Works on AST only
			in->visit(new DOT_unparser());
		}
	}

	for (unsigned int i = 0; i < args_info->dump_xml_given; i++)
	{
		if (*passname == args_info->dump_xml_arg [i])
		{
			xml_unparse (in, std::cout, !args_info->no_xml_attrs_flag, !args_info->no_xml_base_64_flag);
		}
	}

<<<<<<< HEAD
	for (unsigned int i = 0; i < args_info->stats_given; i++)
	{
		if (*passname == args_info->stats_arg [i])
		{
			dump_stats ();
=======

	// TODO: add arguments to --stats to allow stats to be dumped once per passname, all at once at the end, or once per specified passname
	if (args_info->stats_given)
	{
		if (stringset_stats_size () > 0)
		{
		//	cerr << *passname << endl;
			dump_stringset_stats ();
			dump_stats ();
			reset_stringset_stats ();
>>>>>>> dd574f50
			reset_stats ();
		}
	}


}

void Pass_manager::run (IR::PHP_script* in, bool main)
{
	run_from_until (NULL, NULL, in, main);
}

// The pass manager is used to parse and transform small snippets of
// compiler-generated code aswell as the whole file. Set MAIN to false for
// small snippets, and to true for the main program.
void Pass_manager::run_pass (Pass* pass, IR::PHP_script* in, bool main)
{
	try
	{
		assert (pass->name);

<<<<<<< HEAD
	if (main)
		maybe_enable_debug (pass->name);

	pass->run_pass (in, this);
	if (main)
		this->dump (in, pass->name);
=======
		if (args_info->verbose_flag && main)
			cout << "Running pass: " << *pass->name << endl;

		if (main)
			maybe_enable_debug (pass->name);
>>>>>>> dd574f50

		pass->run_pass (in, this);
		if (main)
			this->dump (in, pass->name);

		if (check)
			::check (in, false);
	}
	catch (String* e)
	{
		// TODO: Handle this	
	}
}

/* Run all passes between FROM and TO, inclusive. */
IR::PHP_script* Pass_manager::run_from (String* from, IR::PHP_script* in, bool main)
{
	return run_from_until (from, NULL, in, main);
}

/* Run all passes until TO, inclusive. */
IR::PHP_script* Pass_manager::run_until (String* to, IR::PHP_script* in, bool main)
{
	return run_from_until (NULL, to, in, main);
}



/* Run all passes between FROM and TO, inclusive. */
IR::PHP_script* Pass_manager::run_from_until (String* from, String* to, IR::PHP_script* in, bool main)
{
	if (from) assert (has_pass_named (from));
	if (to) assert (has_pass_named (to));

	bool exec = false;
	// AST
	foreach (Pass* p, *ast_queue)
	{
		// check for starting pass
		if (!exec && 
				((from == NULL) || *(p->name) == *from))
			exec = true;

		if (exec)
			run_pass (p, in, main);

		// check for last pass
		if (exec && (to != NULL) && *(p->name) == *to)
			return in;
	}

	// Sometimes folding can crash. If you went out of your way to remove the
	// passes in the later queues, dont fold.
	if (hir_queue->size() == 0
		&& mir_queue->size () == 0 
<<<<<<< HEAD
		&& codegen_queue->size() == 0)
		return in;

	// HIR
	if (exec)
		in = in->fold_lower ();

	foreach (Pass* p, *hir_queue)
	{
		// check for starting pass
		if (!exec && 
				((from == NULL) || *(p->name) == *from))
			exec = true;

		if (exec)
			run_pass (p, in, main);

=======
		&& wpa_queue->size () == 0 
		&& opt_queue->size () == 0 
		&& ipa_queue->size () == 0 
		&& codegen_queue->size() == 0)
		return in;

	// HIR
	if (exec)
		in = in->fold_lower ();

	foreach (Pass* p, *hir_queue)
	{
		// check for starting pass
		if (!exec && 
				((from == NULL) || *(p->name) == *from))
			exec = true;

		if (exec)
			run_pass (p, in, main);

>>>>>>> dd574f50
		// check for last pass
		if (exec && (to != NULL) && *(p->name) == *to)
			return in;
	}

	if (mir_queue->size () == 0 
<<<<<<< HEAD
=======
		&& wpa_queue->size () == 0 
		&& opt_queue->size () == 0 
		&& ipa_queue->size () == 0 
>>>>>>> dd574f50
		&& codegen_queue->size() == 0)
		return in;

	// MIR
	if (exec)
		in = in->fold_lower ();

	foreach (Pass* p, *mir_queue)
	{
		// check for starting pass
		if (!exec && 
				((from == NULL) || *(p->name) == *from))
			exec = true;

		if (exec)
			run_pass (p, in, main);

		// check for last pass
		if (exec && (to != NULL) && *(p->name) == *to)
			return in;
	}

<<<<<<< HEAD
=======
	if (exec)
		optimize (in->as_MIR());

>>>>>>> dd574f50
	// Codegen
	foreach (Pass* p, *codegen_queue)
	{
		// check for starting pass
		if (!exec && 
				((from == NULL) || *(p->name) == *from))
			exec = true;

		if (exec)
			run_pass (p, in, main);

		// check for last pass
		if (exec && (to != NULL) && *(p->name) == *to)
			return in;
	}

	return in;
}

void Pass_manager::post_process ()
{
	foreach (Pass_queue* q, *queues)
		foreach (Pass* p, *q)
		{
			p->post_process ();
		}
}


bool Pass_manager::has_pass_named (String* name)
{
	return (get_pass_named (name) != NULL);
}

Pass* Pass_manager::get_pass_named (String* name)
{
	foreach (Pass_queue* q, *queues)
		foreach (Pass* p, *q)
		{
			if (*name == *p->name)
				return p;
		}
	return NULL;
}
<<<<<<< HEAD
=======

void
Pass_manager::cfg_dump (CFG* cfg, String* passname, String* comment)
{
	//	for (unsigned int i = 0; i < args_info->cfg_dump_given; i++)
	//		if (*cfg_pass->name == args_info->cfg_dump_arg [i])
	//			cfg->dump_graphviz (cfg_pass->name);
	
	stringstream title;
	title << *passname;
	if (comment)
		title << " - " << *comment;

	for (unsigned int i = 0; i < args_info->cfg_dump_given; i++)
	{
		if (*passname == args_info->cfg_dump_arg [i])
			cfg->dump_graphviz (s(title.str()));

		if (string ("all") == args_info->cfg_dump_arg [i])
		{
			cfg->dump_graphviz (s(title.str()));
			break;
		}
	}

	// We may not be able to dump the IR, but we can still get stats.
//	dump (NULL, passname);
}

void Pass_manager::optimize (MIR::PHP_script* in)
{
	try
	{	
		if (args_info->optimize_arg == string("0"))
			return;

		// Initialize the optimization oracle (also builds CFGs)
		maybe_enable_debug (s("cfg"));
		Oracle::initialize (in);

		// TODO: check if WPA is enabled


		// WPA calls all other passes
		maybe_enable_debug (s("wpa"));
		Whole_program* wpa = new Whole_program (this);
		wpa->run (in);
	}
	catch (String* e)
	{
		cout << "Warning: The optimizer has failed for the following reason:\n" << *e << endl; 
	}
}

void
Pass_manager::run_local_optimization_passes (Whole_program* wp, CFG* cfg)
{
	foreach (Pass* pass, *opt_queue)
	{
		run_optimization_pass (pass, wp, cfg);
	}
	cfg_dump (cfg, s("cfg"), s("After all local passes"));
}

void
Pass_manager::run_ipa_passes (Whole_program* wp, CFG* cfg)
{
	foreach (Pass* pass, *ipa_queue)
	{
		run_optimization_pass (pass, wp, cfg);
	}
	cfg_dump (cfg, s("cfg"), s("After all ipa passes"));
}

// TODO: Whole_program shouldn't need to be passed. We can avoid it if we
// don't need to create the def-use-web during create HSSA. Strictly, we
// shouldnt.
void
Pass_manager::run_optimization_pass (Pass* pass, Whole_program* wp, CFG* cfg)
{
	Optimization_pass* opt = dynamic_cast<Optimization_pass*> (pass);
	if (opt == NULL || !pass->is_enabled (pm))
	{
		if (args_info->verbose_flag)
			cout << "Skipping pass: " << *pass->name << endl;

		return;
	}

	if (args_info->verbose_flag)
		cout << "Running pass: " << *pass->name << endl;

	// TODO: re-enable this.
	// If an optimization pass sees something it cant handle, it throws an
	// exception, and we skip optimizing the function.

	maybe_enable_debug (s("build-ssa-ssi"));

	HSSA *hssa = NULL;
	if (opt->require_ssa || opt->require_ssi)
	{
		if (opt->require_ssi) { // Convert to SSI
			if (args_info->ssi_type_arg == ssi_type_arg_ssi)
				hssa = new SSI(wp, cfg);
			else
				hssa = new ESSA(wp, cfg);
		} else // Convert to SSA
			hssa = new HSSA(wp, cfg);

		hssa->convert_to_hssa_form ();

		cfg->clean ();
		cfg_dump (cfg, pass->name, s("In SSA/SSI (cleaned)"));
	}
	else
	{
		// We still want use-def information.
		cfg->duw = new Def_use_web (wp->def_use);
		cfg->duw->build_web (cfg, false);
		cfg_dump (cfg, pass->name, s("Non-SSA"));
	}

	// Run optimization
	maybe_enable_debug (pass->name);
	opt->run (cfg, this);
	cfg->clean ();
	cfg_dump (cfg, pass->name, s("After optimization (cleaned)"));

	// Convert out of SSA/SSI
	if (opt->require_ssa || opt->require_ssi)
	{
		maybe_enable_debug (s("drop-ssa-ssi"));
		hssa->convert_out_of_hssa_form ();
		cfg->clean ();
		cfg_dump (cfg, pass->name, s("Out of SSA/SSI (cleaned)"));
	}
	else
	{
		// We need the DUW for gathering stats
		if (!args_info->stats_given)
			cfg->duw = NULL;
	}
}
>>>>>>> dd574f50
<|MERGE_RESOLUTION|>--- conflicted
+++ resolved
@@ -1,5 +1,4 @@
 /*
-	void pre_php_script (MIR::PHP_script* in);
  * phc -- the open source PHP compiler
  * See doc/license/README.license for licensing information
  *
@@ -35,12 +34,9 @@
 #include "optimize/ssi/ESSA.h"
 #include "optimize/wpa/Whole_program.h"
 
-<<<<<<< HEAD
-=======
 #include "lib/error.h"
 #include <iostream>
 
->>>>>>> dd574f50
 using namespace std;
 
 Pass_manager::Pass_manager (gengetopt_args_info* args_info)
@@ -50,11 +46,6 @@
 	ast_queue = new Pass_queue;
 	hir_queue = new Pass_queue;
 	mir_queue = new Pass_queue;
-<<<<<<< HEAD
-	codegen_queue = new Pass_queue;
-
-	queues = new List <Pass_queue* > (ast_queue, hir_queue, mir_queue);
-=======
 	wpa_queue = new Pass_queue;
 	opt_queue = new Pass_queue;
 	ipa_queue = new Pass_queue;
@@ -64,7 +55,6 @@
 	queues->push_back (wpa_queue);
 	queues->push_back (opt_queue);
 	queues->push_back (ipa_queue);
->>>>>>> dd574f50
 	queues->push_back (codegen_queue);
 }
 
@@ -143,8 +133,6 @@
 
 
 
-<<<<<<< HEAD
-=======
 
 // Optimization
 void Pass_manager::add_local_optimization (CFG_visitor* v, String* name, String* description, bool require_ssa, bool require_ssi)
@@ -169,7 +157,6 @@
 	add_pass (pass, ipa_queue);
 }
 
->>>>>>> dd574f50
 // Codegen
 void Pass_manager::add_codegen_visitor (MIR::Visitor* visitor, String* name, String* description)
 {
@@ -188,15 +175,9 @@
 	add_pass (pass, codegen_queue);
 }
 
-<<<<<<< HEAD
-
-
-
-=======
-
-
-
->>>>>>> dd574f50
+
+
+
 // Generic
 void Pass_manager::add_pass (Pass* pass, Pass_queue* queue)
 {
@@ -373,12 +354,9 @@
 			if (q == ast_queue) name = "AST";
 			else if (q == hir_queue) name = "HIR";
 			else if (q == mir_queue) name = "MIR";
-<<<<<<< HEAD
-=======
 			else if (q == wpa_queue) name = "WPA";
 			else if (q == opt_queue) name = "OPT";
 			else if (q == ipa_queue) name = "IPA";
->>>>>>> dd574f50
 			else if (q == codegen_queue) name = "GEN";
 			else phc_unreachable ();
 			String* desc = p->description;
@@ -462,13 +440,6 @@
 		}
 	}
 
-<<<<<<< HEAD
-	for (unsigned int i = 0; i < args_info->stats_given; i++)
-	{
-		if (*passname == args_info->stats_arg [i])
-		{
-			dump_stats ();
-=======
 
 	// TODO: add arguments to --stats to allow stats to be dumped once per passname, all at once at the end, or once per specified passname
 	if (args_info->stats_given)
@@ -479,7 +450,6 @@
 			dump_stringset_stats ();
 			dump_stats ();
 			reset_stringset_stats ();
->>>>>>> dd574f50
 			reset_stats ();
 		}
 	}
@@ -501,20 +471,11 @@
 	{
 		assert (pass->name);
 
-<<<<<<< HEAD
-	if (main)
-		maybe_enable_debug (pass->name);
-
-	pass->run_pass (in, this);
-	if (main)
-		this->dump (in, pass->name);
-=======
 		if (args_info->verbose_flag && main)
 			cout << "Running pass: " << *pass->name << endl;
 
 		if (main)
 			maybe_enable_debug (pass->name);
->>>>>>> dd574f50
 
 		pass->run_pass (in, this);
 		if (main)
@@ -570,25 +531,6 @@
 	// passes in the later queues, dont fold.
 	if (hir_queue->size() == 0
 		&& mir_queue->size () == 0 
-<<<<<<< HEAD
-		&& codegen_queue->size() == 0)
-		return in;
-
-	// HIR
-	if (exec)
-		in = in->fold_lower ();
-
-	foreach (Pass* p, *hir_queue)
-	{
-		// check for starting pass
-		if (!exec && 
-				((from == NULL) || *(p->name) == *from))
-			exec = true;
-
-		if (exec)
-			run_pass (p, in, main);
-
-=======
 		&& wpa_queue->size () == 0 
 		&& opt_queue->size () == 0 
 		&& ipa_queue->size () == 0 
@@ -609,19 +551,15 @@
 		if (exec)
 			run_pass (p, in, main);
 
->>>>>>> dd574f50
 		// check for last pass
 		if (exec && (to != NULL) && *(p->name) == *to)
 			return in;
 	}
 
 	if (mir_queue->size () == 0 
-<<<<<<< HEAD
-=======
 		&& wpa_queue->size () == 0 
 		&& opt_queue->size () == 0 
 		&& ipa_queue->size () == 0 
->>>>>>> dd574f50
 		&& codegen_queue->size() == 0)
 		return in;
 
@@ -644,12 +582,9 @@
 			return in;
 	}
 
-<<<<<<< HEAD
-=======
 	if (exec)
 		optimize (in->as_MIR());
 
->>>>>>> dd574f50
 	// Codegen
 	foreach (Pass* p, *codegen_queue)
 	{
@@ -694,8 +629,6 @@
 		}
 	return NULL;
 }
-<<<<<<< HEAD
-=======
 
 void
 Pass_manager::cfg_dump (CFG* cfg, String* passname, String* comment)
@@ -838,5 +771,4 @@
 		if (!args_info->stats_given)
 			cfg->duw = NULL;
 	}
-}
->>>>>>> dd574f50
+}