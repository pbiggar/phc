--- conflicted
+++ resolved
@@ -136,11 +136,7 @@
 # These tests print out timing results, which wont be identical in interpretable tests
 benchmarks/phpbench-0.8.1/.*									non-interpretable
 benchmarks/php_bs/.*												non-interpretable
-<<<<<<< HEAD
-benchmarks/zend/.*												non-interpretable
-=======
 benchmarks/zend/.*												non-interpretable
 
 # Uses the GLOBALS array
-optimization/global_references.php							no-RaisedCompileOptimized
->>>>>>> dd574f50
+optimization/global_references.php							no-RaisedCompileOptimized